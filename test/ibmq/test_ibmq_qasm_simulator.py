--- conflicted
+++ resolved
@@ -130,16 +130,6 @@
 
         backend = self.sim_backend
 
-<<<<<<< HEAD
-        circ = transpile(ReferenceCircuits.bell(), backend=backend)
-        job = self.run_job(qc=circ, header={'test': 'circuits'})
-        qobj = assemble(circ, backend=backend, header={'test': 'qobj'})
-        # Stop running job (via cancel or wait)
-        time.sleep(1)
-        cancel_job(job) or job.wait_for_final_state()  # pylint: disable=expression-not-assigned
-        # Run next job
-        self.run_job(qc=qobj)
-=======
         sim_method = backend._configuration._data.get('simulation_method', None)
         submit_fn = backend._submit_job
 
@@ -147,13 +137,16 @@
             backend._configuration._data['simulation_method'] = 'extended_stabilizer'
             backend._submit_job = _new_submit
             circ = transpile(ReferenceCircuits.bell(), backend=backend)
-            backend.run(circ, header={'test': 'circuits'})
+            job = self.run_job(qc=circ, header={'test': 'circuits'})
             qobj = assemble(circ, backend=backend, header={'test': 'qobj'})
-            backend.run(qobj)
+            # Stop running job (via cancel or wait)
+            time.sleep(1)
+            cancel_job(job) or job.wait_for_final_state()  # pylint: disable=expression-not-assigned
+            # Run next job
+            self.run_job(qc=qobj)
         finally:
             backend._configuration._data['simulation_method'] = sim_method
             backend._submit_job = submit_fn
->>>>>>> 1bd8e4c1
 
     def test_new_sim_method_no_overwrite(self):
         """Test custom method option is not overwritten."""
@@ -162,18 +155,6 @@
             self.assertEqual(qobj.config.method, 'my_method', f"qobj header={qobj.header}")
             return mock.MagicMock()
 
-<<<<<<< HEAD
-        backend = copy.deepcopy(self.sim_backend)
-        backend._configuration._data['simulation_method'] = 'extended_stabilizer'
-        backend._submit_job = _new_submit
-
-        circ = transpile(ReferenceCircuits.bell(), backend=backend)
-        job = self.run_job(qc=circ, method='my_method', header={'test': 'circuits'})
-        time.sleep(1)
-        cancel_job(job)
-        qobj = assemble(circ, backend=backend, method='my_method', header={'test': 'qobj'})
-        self.run_job(qc=qobj)
-=======
         backend = self.sim_backend
 
         sim_method = backend._configuration._data.get('simulation_method', None)
@@ -183,13 +164,16 @@
             backend._configuration._data['simulation_method'] = 'extended_stabilizer'
             backend._submit_job = _new_submit
             circ = transpile(ReferenceCircuits.bell(), backend=backend)
-            backend.run(circ, method='my_method', header={'test': 'circuits'})
+            job = self.run_job(qc=circ, method='my_method', header={'test': 'circuits'})
+            # Stop running job (via cancel or wait)
+            time.sleep(1)
+            cancel_job(job) or job.wait_for_final_state()  # pylint: disable=expression-not-assigned
+            # Run next job
             qobj = assemble(circ, backend=backend, method='my_method', header={'test': 'qobj'})
-            backend.run(qobj)
+            self.run_job(qc=qobj)
         finally:
             backend._configuration._data['simulation_method'] = sim_method
             backend._submit_job = submit_fn
->>>>>>> 1bd8e4c1
 
     @requires_device
     def test_simulator_with_noise_model(self, backend):
