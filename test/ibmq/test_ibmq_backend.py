--- conflicted
+++ resolved
@@ -12,14 +12,9 @@
 
 """IBMQBackend Test."""
 
-<<<<<<< HEAD
 import warnings
-from datetime import datetime, timedelta
-from inspect import getfullargspec
-=======
 from inspect import getfullargspec
 from datetime import timedelta, datetime
->>>>>>> 3de21f2a
 from unittest import SkipTest
 from unittest.mock import patch
 
@@ -235,7 +230,6 @@
             for attr in reserv.__dict__:
                 self.assertIsNotNone(
                     getattr(reserv, attr),
-<<<<<<< HEAD
                     "Reservation {} is missing attribute {}".format(reserv, attr))
 
     def test_backend_as_attribute_valid(self):
@@ -274,7 +268,4 @@
             self.provider.backends.retrieve_job(ref_job.job_id())
             self.provider.backends.jobs(limit=1, end_datetime=self.last_week)
             self.provider.backends.my_reservations()
-            self.assertGreaterEqual(len(w), 1)
-=======
-                    "Reservation {} is missing attribute {}".format(reserv, attr))
->>>>>>> 3de21f2a
+            self.assertGreaterEqual(len(w), 1)