--- conflicted
+++ resolved
@@ -58,13 +58,10 @@
     Args:
         backend_name: The name of the backend.
         simulator: If set to True, the list of suitable backends is limited to simulators.
-<<<<<<< HEAD
+        min_num_qubits: Minimum number of qubits the backend has to have.
 
     Returns:
         Decorator that retrieves the appropriate backend to use for testing.
-=======
-        min_num_qubits: Minimum number of qubits the backend has to have.
->>>>>>> a59db476
     """
 
     def _decorator(func):
