# This code is part of Qiskit.
#
# (C) Copyright IBM 2021.
#
# This code is licensed under the Apache License, Version 2.0. You may
# obtain a copy of this license in the LICENSE.txt file in the root directory
# of this source tree or at http://www.apache.org/licenses/LICENSE-2.0.
#
# Any modifications or derivative works of this code must retain this
# copyright notice, and modified files need to carry a notice indicating
# that they have been altered from the originals.

"""IBMJob Test."""

import time
import copy
from datetime import datetime, timedelta
from unittest import SkipTest, mock
from threading import Thread, Event

from dateutil import tz

from qiskit import ClassicalRegister, QuantumCircuit, QuantumRegister
from qiskit.test import slow_test
from qiskit.test.reference_circuits import ReferenceCircuits
from qiskit.compiler import transpile
from qiskit.result import Result
from qiskit.providers.jobstatus import JobStatus, JOB_FINAL_STATES
from qiskit_ibm import least_busy
from qiskit_ibm.apiconstants import ApiJobStatus, API_JOB_FINAL_STATES
from qiskit_ibm.ibm_backend import IBMRetiredBackend
from qiskit_ibm.exceptions import IBMBackendError, IBMBackendApiError
from qiskit_ibm.utils.utils import api_status_to_job_status
from qiskit_ibm.job.exceptions import IBMJobTimeoutError, IBMJobNotFoundError
from qiskit_ibm.api.rest.job import Job as RestJob
from qiskit_ibm.api.exceptions import RequestsApiError

from ..ibm_test_case import IBMTestCase
from ..decorators import (requires_provider, requires_device)
from ..utils import (most_busy_backend, cancel_job,
                     submit_job_bad_shots, submit_and_cancel, submit_job_one_bad_instr)
from ..fake_account_client import BaseFakeAccountClient, CancelableFakeJob


class TestIBMJob(IBMTestCase):
    """Test ibm_job module."""

    @classmethod
    @requires_provider
    def setUpClass(cls, provider):
        """Initial class level setup."""
        # pylint: disable=arguments-differ
        super().setUpClass()
        cls.provider = provider
        cls.sim_backend = provider.get_backend('ibmq_qasm_simulator')
        cls.bell = transpile(ReferenceCircuits.bell(), cls.sim_backend)
        cls.sim_job = cls.sim_backend.run(cls.bell)
        cls.last_month = datetime.now() - timedelta(days=30)

    @slow_test
    @requires_device
    def test_run_device(self, backend):
        """Test running in a real device."""
        shots = 8192
        job = backend.run(transpile(ReferenceCircuits.bell(), backend=backend),
                          shots=shots)

        job.wait_for_final_state(wait=300, callback=self.simple_job_callback)
        result = job.result()
        counts_qx = result.get_counts(0)
        counts_ex = {'00': shots / 2, '11': shots / 2}
        self.assertDictAlmostEqual(counts_qx, counts_ex, shots * 0.2)

        # Test fetching the job properties, as this is a real backend and is
        # guaranteed to have them.
        self.assertIsNotNone(job.properties())

    def test_run_multiple_simulator(self):
        """Test running multiple jobs in a simulator."""
        num_qubits = 16
        qr = QuantumRegister(num_qubits, 'qr')
        cr = ClassicalRegister(num_qubits, 'cr')
        qc = QuantumCircuit(qr, cr)
        for i in range(num_qubits - 1):
            qc.cx(qr[i], qr[i + 1])
        qc.measure(qr, cr)
        num_jobs = 5
        job_array = [self.sim_backend.run(transpile([qc] * 20), shots=2048)
                     for _ in range(num_jobs)]
        timeout = 30
        start_time = time.time()
        while True:
            check = sum(
                [job.status() is JobStatus.RUNNING for job in job_array])
            if check >= 2:
                self.log.info('found %d simultaneous jobs', check)
                break
            if all([job.status() is JobStatus.DONE for job in job_array]):
                # done too soon? don't generate error
                self.log.warning('all jobs completed before simultaneous jobs '
                                 'could be detected')
                break
            for job in job_array:
                self.log.info('%s %s %s %s', job.status(), job.status() is JobStatus.RUNNING,
                              check, job.job_id())
            self.log.info('-  %s', str(time.time() - start_time))
            if time.time() - start_time > timeout and self.sim_backend.status().pending_jobs <= 5:
                raise TimeoutError('Failed to see multiple running jobs after '
                                   '{0} seconds.'.format(timeout))
            time.sleep(0.2)

        result_array = [job.result() for job in job_array]
        self.log.info('got back all job results')
        # Ensure all jobs have finished.
        self.assertTrue(
            all([job.status() is JobStatus.DONE for job in job_array]))
        self.assertTrue(all([result.success for result in result_array]))

        # Ensure job ids are unique.
        job_ids = [job.job_id() for job in job_array]
        self.assertEqual(sorted(job_ids), sorted(list(set(job_ids))))

    @slow_test
    @requires_device
    def test_run_multiple_device(self, backend):
        """Test running multiple jobs in a real device."""
        num_qubits = 5
        qr = QuantumRegister(num_qubits, 'qr')
        cr = ClassicalRegister(num_qubits, 'cr')
        qc = QuantumCircuit(qr, cr)
        for i in range(num_qubits - 1):
            qc.cx(qr[i], qr[i + 1])
        qc.measure(qr, cr)
        num_jobs = 3
        job_array = [backend.run(transpile(qc, backend=backend))
                     for _ in range(num_jobs)]
        time.sleep(3)  # give time for jobs to start (better way?)
        job_status = [job.status() for job in job_array]
        num_init = sum(
            [status is JobStatus.INITIALIZING for status in job_status])
        num_queued = sum([status is JobStatus.QUEUED for status in job_status])
        num_running = sum(
            [status is JobStatus.RUNNING for status in job_status])
        num_done = sum([status is JobStatus.DONE for status in job_status])
        num_error = sum([status is JobStatus.ERROR for status in job_status])
        self.log.info('number of currently initializing jobs: %d/%d',
                      num_init, num_jobs)
        self.log.info('number of currently queued jobs: %d/%d',
                      num_queued, num_jobs)
        self.log.info('number of currently running jobs: %d/%d',
                      num_running, num_jobs)
        self.log.info('number of currently done jobs: %d/%d',
                      num_done, num_jobs)
        self.log.info('number of errored jobs: %d/%d',
                      num_error, num_jobs)
        self.assertTrue(num_jobs - num_error - num_done > 0)

        # Wait for all the results.
        for job in job_array:
            job.wait_for_final_state(wait=300, callback=self.simple_job_callback)
        result_array = [job.result() for job in job_array]

        # Ensure all jobs have finished.
        self.assertTrue(
            all([job.status() is JobStatus.DONE for job in job_array]))
        self.assertTrue(all([result.success for result in result_array]))

        # Ensure job ids are unique.
        job_ids = [job.job_id() for job in job_array]
        self.assertEqual(sorted(job_ids), sorted(list(set(job_ids))))

    def test_cancel(self):
        """Test job cancellation."""
        # Find the most busy backend
        backend = most_busy_backend(self.provider)
        submit_and_cancel(backend)

    def test_retrieve_jobs(self):
        """Test retrieving jobs."""
        job_list = self.provider.backend.jobs(
            backend_name=self.sim_backend.name(), limit=5, skip=0,
            start_datetime=self.last_month, ignore_composite_jobs=True)
        self.assertLessEqual(len(job_list), 5)
        for job in job_list:
            self.assertTrue(isinstance(job.job_id(), str))

    def test_retrieve_job(self):
        """Test retrieving a single job."""
        retrieved_job = self.provider.backend.job(self.sim_job.job_id())
        self.assertEqual(self.sim_job.job_id(), retrieved_job.job_id())
        self.assertEqual(self.sim_job.qobj().to_dict(), retrieved_job.qobj().to_dict())
        self.assertEqual(self.sim_job.result().get_counts(), retrieved_job.result().get_counts())

    @requires_device
    def test_retrieve_job_uses_appropriate_backend(self, backend):
        """Test that retrieved jobs come from their appropriate backend."""
        backend_1 = backend
        # Get a second backend.
        backend_2 = None
        provider = backend.provider()
        for my_backend in provider.backends():
            if my_backend.status().operational and my_backend.name() != backend_1.name():
                backend_2 = my_backend
                break
        if not backend_2:
            raise SkipTest('Skipping test that requires multiple backends')

        job_1 = backend_1.run(transpile(ReferenceCircuits.bell(), backend_1))
        job_2 = backend_2.run(transpile(ReferenceCircuits.bell(), backend_2))

        # test a retrieved job's backend is the same as the queried backend
        self.assertEqual(provider.backend.job(job_1.job_id()).backend().name(),
                         backend_1.name())
        self.assertEqual(provider.backend.job(job_2.job_id()).backend().name(),
                         backend_2.name())

        # Cleanup
        for job in [job_1, job_2]:
            cancel_job(job)

    def test_retrieve_job_error(self):
        """Test retrieving an invalid job."""
<<<<<<< HEAD
        self.assertRaises(IBMJobNotFoundError,
                          self.provider.backend.retrieve_job, 'BAD_JOB_ID')
=======
        self.assertRaises(IBMBackendError,
                          self.provider.backend.job, 'BAD_JOB_ID')
>>>>>>> 6829e4f7

    def test_retrieve_jobs_status(self):
        """Test retrieving jobs filtered by status."""
        status_args = [JobStatus.DONE, 'DONE', [JobStatus.DONE], ['DONE']]
        for arg in status_args:
            with self.subTest(arg=arg):
                backend_jobs = self.provider.backend.jobs(
                    backend_name=self.sim_backend.name(),
                    limit=5, skip=5, status=arg, start_datetime=self.last_month,
                    ignore_composite_jobs=True)
                self.assertTrue(backend_jobs)

                for job in backend_jobs:
                    self.assertTrue(job.status() is JobStatus.DONE,
                                    "Job {} has status {} when it should be DONE"
                                    .format(job.job_id(), job.status()))

    def test_retrieve_multiple_job_statuses(self):
        """Test retrieving jobs filtered by multiple job statuses."""
        statuses_to_filter = [JobStatus.ERROR, JobStatus.CANCELLED]
        status_filters = [
            [JobStatus.ERROR, JobStatus.CANCELLED],
            ['ERROR', 'CANCELLED'],
            [JobStatus.ERROR, 'CANCELLED']
        ]
        job_to_cancel = submit_and_cancel(backend=self.sim_backend)
        job_to_fail = submit_job_bad_shots(backend=self.sim_backend)
        job_to_fail.wait_for_final_state()

        for status_filter in status_filters:
            with self.subTest(status_filter=status_filter):
                job_list = self.provider.backend.jobs(
                    status=status_filter,
                    start_datetime=self.last_month,
                    ignore_composite_jobs=True)
                job_list_ids = [_job.job_id() for _job in job_list]
                if job_to_cancel.status() is JobStatus.CANCELLED:
                    self.assertIn(job_to_cancel.job_id(), job_list_ids)
                self.assertIn(job_to_fail.job_id(), job_list_ids)

                for filtered_job in job_list:
                    self.assertIn(filtered_job._status, statuses_to_filter,
                                  "job {} has status {} but should be one of {}"
                                  .format(filtered_job.job_id(), filtered_job._status,
                                          statuses_to_filter))

    def test_retrieve_active_jobs(self):
        """Test retrieving jobs that are currently unfinished."""
        backend = most_busy_backend(self.provider)
        active_job_statuses = {api_status_to_job_status(status) for status in ApiJobStatus
                               if status not in API_JOB_FINAL_STATES}

        job = backend.run(transpile(ReferenceCircuits.bell(), backend))

        active_jobs = backend.active_jobs()
        if not job.in_final_state():    # Job is still active.
            self.assertIn(job.job_id(), [active_job.job_id() for active_job in active_jobs])

        for active_job in active_jobs:
            self.assertTrue(active_job._status in active_job_statuses,
                            "status for job {} is '{}' but it should be '{}'."
                            .format(active_job.job_id(), active_job._status, active_job_statuses))

        # Cancel job so it doesn't consume more resources.
        cancel_job(job)

    def test_retrieve_jobs_queued(self):
        """Test retrieving jobs that are queued."""
        backend = most_busy_backend(self.provider)
        job = backend.run(transpile(ReferenceCircuits.bell(), backend))
        provider = backend.provider()

        # Wait for the job to queue, run, or reach a final state.
        leave_states = list(JOB_FINAL_STATES) + [JobStatus.QUEUED, JobStatus.RUNNING]
        while job.status() not in leave_states:
            time.sleep(0.5)

        before_status = job._status
        job_list_queued = provider.backend.jobs(status=JobStatus.QUEUED, limit=5,
                                                start_datetime=self.last_month,
                                                ignore_composite_jobs=True)
        if before_status is JobStatus.QUEUED and job.status() is JobStatus.QUEUED:
            self.assertIn(job.job_id(), [queued_job.job_id() for queued_job in job_list_queued],
                          "job {} is queued but not retrieved when filtering for queued jobs."
                          .format(job.job_id()))

        for queued_job in job_list_queued:
            self.assertTrue(queued_job._status == JobStatus.QUEUED,
                            "status for job {} is '{}' but it should be {}"
                            .format(queued_job.job_id(), queued_job._status, JobStatus.QUEUED))

        # Cancel job so it doesn't consume more resources.
        cancel_job(job)

    def test_retrieve_jobs_running(self):
        """Test retrieving jobs that are running."""
        job = self.sim_backend.run(self.bell)

        # Wait for the job to run, or reach a final state.
        leave_states = list(JOB_FINAL_STATES) + [JobStatus.RUNNING]
        while job.status() not in leave_states:
            time.sleep(0.5)

        before_status = job._status
        job_list_running = self.provider.backend.jobs(status=JobStatus.RUNNING, limit=5,
                                                      start_datetime=self.last_month,
                                                      ignore_composite_jobs=True)
        if before_status is JobStatus.RUNNING and job.status() is JobStatus.RUNNING:
            self.assertIn(job.job_id(), [rjob.job_id() for rjob in job_list_running])

        for rjob in job_list_running:
            self.assertTrue(rjob._status == JobStatus.RUNNING,
                            "Status for job {} is '{}' but should be RUNNING"
                            .format(rjob.job_id(), rjob._status))

    def test_retrieve_jobs_start_datetime(self):
        """Test retrieving jobs created after a specified datetime."""
        past_month = datetime.now() - timedelta(days=30)
        # Add local tz in order to compare to `creation_date` which is tz aware.
        past_month_tz_aware = past_month.replace(tzinfo=tz.tzlocal())

        job_list = self.provider.backend.jobs(backend_name=self.sim_backend.name(),
                                              limit=2, start_datetime=past_month,
                                              ignore_composite_jobs=True)
        self.assertTrue(job_list)
        for job in job_list:
            self.assertGreaterEqual(job.creation_date(), past_month_tz_aware,
                                    'job {} creation date {} not within range'
                                    .format(job.job_id(), job.creation_date()))

    def test_retrieve_jobs_end_datetime(self):
        """Test retrieving jobs created before a specified datetime."""
        past_month = datetime.now() - timedelta(days=30)
        # Add local tz in order to compare to `creation_date` which is tz aware.
        past_month_tz_aware = past_month.replace(tzinfo=tz.tzlocal())

        job_list = self.provider.backend.jobs(backend_name=self.sim_backend.name(),
                                              limit=2, end_datetime=past_month,
                                              ignore_composite_jobs=True)
        self.assertTrue(job_list)
        for job in job_list:
            self.assertLessEqual(job.creation_date(), past_month_tz_aware,
                                 'job {} creation date {} not within range'
                                 .format(job.job_id(), job.creation_date()))

    def test_retrieve_jobs_between_datetimes(self):
        """Test retrieving jobs created between two specified datetimes."""
        date_today = datetime.now()
        past_month = date_today - timedelta(30)
        past_two_month = date_today - timedelta(60)

        # Add local tz in order to compare to `creation_date` which is tz aware.
        past_month_tz_aware = past_month.replace(tzinfo=tz.tzlocal())
        past_two_month_tz_aware = past_two_month.replace(tzinfo=tz.tzlocal())

        with self.subTest():
            job_list = self.provider.backend.jobs(
                backend_name=self.sim_backend.name(), limit=2,
                start_datetime=past_two_month, end_datetime=past_month)
            self.assertTrue(job_list)
            for job in job_list:
                self.assertTrue(
                    (past_two_month_tz_aware <= job.creation_date() <= past_month_tz_aware),
                    'job {} creation date {} not within range'.format(
                        job.job_id(), job.creation_date()))

    def test_retrieve_jobs_order(self):
        """Test retrieving jobs with different orders."""
        job = self.sim_backend.run(self.bell)
        job.wait_for_final_state()
        newest_jobs = self.provider.backend.jobs(
            limit=10, status=JobStatus.DONE, descending=True, start_datetime=self.last_month,
            ignore_composite_jobs=True)
        self.assertIn(job.job_id(), [rjob.job_id() for rjob in newest_jobs])

        oldest_jobs = self.provider.backend.jobs(
            limit=10, status=JobStatus.DONE, descending=False, start_datetime=self.last_month,
            ignore_composite_jobs=True)
        self.assertNotIn(job.job_id(), [rjob.job_id() for rjob in oldest_jobs])

    def test_retrieve_failed_job_simulator_partial(self):
        """Test retrieving partial results from a simulator backend."""
        job = submit_job_one_bad_instr(self.sim_backend)
        result = job.result(partial=True)

        self.assertIsInstance(result, Result)
        self.assertTrue(result.results[0].success)
        self.assertFalse(result.results[1].success)

    @slow_test
    def test_pulse_job(self):
        """Test running a pulse job."""
        backends = self.provider.backends(open_pulse=True, operational=True)
        if not backends:
            raise SkipTest('Skipping pulse test since no pulse backend found.')

        backend = least_busy(backends)
        config = backend.configuration()
        defaults = backend.defaults()
        inst_map = defaults.instruction_schedule_map

        # Run 2 experiments - 1 with x pulse and 1 without
        x = inst_map.get('x', 0)
        measure = inst_map.get('measure', range(config.n_qubits)) << x.duration
        ground_sched = measure
        excited_sched = x | measure
        schedules = [ground_sched, excited_sched]

        job = backend.run(schedules, meas_level=1, shots=256)
        job.wait_for_final_state(wait=300, callback=self.simple_job_callback)
        self.assertTrue(job.done(), "Job {} didn't complete successfully.".format(job.job_id()))
        self.assertIsNotNone(job.result(), "Job {} has no result.".format(job.job_id()))

    def test_retrieve_from_retired_backend(self):
        """Test retrieving a job from a retired backend."""
        saved_backends = copy.copy(self.provider._backends)
        try:
            del self.provider._backends[self.sim_backend.name()]
            new_job = self.provider.backend.job(self.sim_job.job_id())
            self.assertTrue(isinstance(new_job.backend(), IBMRetiredBackend))
            self.assertNotEqual(new_job.backend().name(), 'unknown')
            last_month_jobs = self.provider.backend.jobs(start_datetime=self.last_month)
            last_month_job_ids = [job.job_id() for job in last_month_jobs]
            self.assertIn(new_job.job_id(), last_month_job_ids)
        finally:
            self.provider._backends = saved_backends

    def test_refresh_job_result(self):
        """Test re-retrieving job result via refresh."""
        result = self.sim_job.result()

        # Save original cached results.
        cached_result = copy.deepcopy(result.to_dict())
        self.assertTrue(cached_result)

        # Modify cached results.
        result.results[0].header.name = 'modified_result'
        self.assertNotEqual(cached_result, result.to_dict())
        self.assertEqual(result.results[0].header.name, 'modified_result')

        # Re-retrieve result via refresh.
        result = self.sim_job.result(refresh=True)
        self.assertDictEqual(cached_result, result.to_dict())
        self.assertNotEqual(result.results[0].header.name, 'modified_result')

    def test_wait_for_final_state(self):
        """Test waiting for job to reach final state."""

        def final_state_callback(c_job_id, c_status, c_job, **kwargs):
            """Job status query callback function."""
            self.assertEqual(c_job_id, job.job_id())
            self.assertNotIn(c_status, JOB_FINAL_STATES)
            self.assertEqual(c_job.job_id(), job.job_id())
            self.assertIn('queue_info', kwargs)

            queue_info = kwargs.pop('queue_info', None)
            callback_info['called'] = True

            if wait_time is None:
                # Look for status change.
                data = {'status': c_status, 'queue_info': queue_info}
                self.assertNotEqual(data, callback_info['last data'])
                callback_info['last data'] = data
            else:
                # Check called within wait time.
                if callback_info['last call time'] and job._status not in JOB_FINAL_STATES:
                    self.assertAlmostEqual(
                        time.time() - callback_info['last call time'], wait_time, delta=0.2)
                callback_info['last call time'] = time.time()

        def job_canceller(job_, exit_event, wait):
            exit_event.wait(wait)
            cancel_job(job_)

        wait_args = [2, None]

        saved_api = self.sim_backend._api_client
        try:
            self.sim_backend._api_client = BaseFakeAccountClient(job_class=CancelableFakeJob)
            for wait_time in wait_args:
                with self.subTest(wait_time=wait_time):
                    # Put callback data in a dictionary to make it mutable.
                    callback_info = {'called': False, 'last call time': 0.0, 'last data': {}}
                    cancel_event = Event()
                    job = self.sim_backend.run(self.bell)
                    # Cancel the job after a while.
                    Thread(target=job_canceller, args=(job, cancel_event, 7), daemon=True).start()
                    try:
                        job.wait_for_final_state(timeout=10, wait=wait_time,
                                                 callback=final_state_callback)
                        self.assertTrue(job.in_final_state())
                        self.assertTrue(callback_info['called'])
                        cancel_event.set()
                    finally:
                        # Ensure all threads ended.
                        for thread in job._executor._threads:
                            thread.join(0.1)
        finally:
            self.sim_backend._api_client = saved_api

    def test_wait_for_final_state_timeout(self):
        """Test waiting for job to reach final state times out."""
        backend = most_busy_backend(self.provider)
        job = backend.run(transpile(ReferenceCircuits.bell(), backend=backend))
        try:
            self.assertRaises(IBMJobTimeoutError, job.wait_for_final_state, timeout=0.1)
        finally:
            # Ensure all threads ended.
            for thread in job._executor._threads:
                thread.join(0.1)
            cancel_job(job)

    def test_job_submit_partial_fail(self):
        """Test job submit partial fail."""
        job_id = []

        def _side_effect(self, *args, **kwargs):
            # pylint: disable=unused-argument
            job_id.append(self.job_id)
            raise RequestsApiError('Kaboom')

        fail_points = ['put_object_storage', 'callback_upload']

        for fail_method in fail_points:
            with self.subTest(fail_method=fail_method):
                with mock.patch.object(RestJob, fail_method,
                                       side_effect=_side_effect, autospec=True):
                    with self.assertRaises(IBMBackendApiError):
                        self.sim_backend.run(self.bell)

                self.assertTrue(job_id, "Job ID not saved.")
                job = self.provider.backend.job(job_id[0])
                self.assertEqual(job.status(), JobStatus.CANCELLED,
                                 f"Job {job.job_id()} status is {job.status()} and not cancelled!")

    def test_job_circuits(self):
        """Test job circuits."""
        self.assertEqual(str(self.bell), str(self.sim_job.circuits()[0]))

    def test_job_backend_options(self):
        """Test job backend options."""
        run_config = {'shots': 2048, 'memory': True}
        job = self.sim_backend.run(self.bell, **run_config)
        self.assertLessEqual(run_config.items(), job.backend_options().items())

    def test_job_header(self):
        """Test job header."""<|MERGE_RESOLUTION|>--- conflicted
+++ resolved
@@ -220,13 +220,8 @@
 
     def test_retrieve_job_error(self):
         """Test retrieving an invalid job."""
-<<<<<<< HEAD
         self.assertRaises(IBMJobNotFoundError,
-                          self.provider.backend.retrieve_job, 'BAD_JOB_ID')
-=======
-        self.assertRaises(IBMBackendError,
                           self.provider.backend.job, 'BAD_JOB_ID')
->>>>>>> 6829e4f7
 
     def test_retrieve_jobs_status(self):
         """Test retrieving jobs filtered by status."""
