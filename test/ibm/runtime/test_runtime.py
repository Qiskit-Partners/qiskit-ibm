# This code is part of Qiskit.
#
# (C) Copyright IBM 2021.
#
# This code is licensed under the Apache License, Version 2.0. You may
# obtain a copy of this license in the LICENSE.txt file in the root directory
# of this source tree or at http://www.apache.org/licenses/LICENSE-2.0.
#
# Any modifications or derivative works of this code must retain this
# copyright notice, and modified files need to carry a notice indicating
# that they have been altered from the originals.

"""Tests for runtime service."""

import copy
import json
import os
from io import StringIO
from unittest.mock import patch
from unittest import mock, skipIf
import uuid
import time
import random
import subprocess
import tempfile
import warnings
from datetime import datetime
import numpy as np
import scipy.sparse

from qiskit.algorithms.optimizers import (
    ADAM,
    GSLS,
    IMFIL,
    SPSA,
    QNSPSA,
    SNOBFIT,
    L_BFGS_B,
    NELDER_MEAD,
)
from qiskit.result import Result
from qiskit.circuit import Parameter, QuantumCircuit
from qiskit.test.reference_circuits import ReferenceCircuits
from qiskit.circuit.library import EfficientSU2
from qiskit.opflow import (PauliSumOp, MatrixOp, PauliOp, CircuitOp, EvolvedOp,
                           TaperedPauliSumOp, Z2Symmetries, I, X, Y, Z,
                           StateFn, CircuitStateFn, DictStateFn, VectorStateFn, OperatorStateFn,
                           SparseVectorStateFn, CVaRMeasurement, ComposedOp, SummedOp, TensoredOp)
from qiskit.quantum_info import SparsePauliOp, Pauli, PauliTable, Statevector
from qiskit.providers.jobstatus import JobStatus

from qiskit_ibm.exceptions import IBMInputValueError
from qiskit_ibm.ibm_provider import IBMProvider
from qiskit_ibm.credentials import Credentials
from qiskit_ibm.runtime.utils import RuntimeEncoder, RuntimeDecoder
from qiskit_ibm.runtime import IBMRuntimeService, RuntimeJob
from qiskit_ibm.runtime.constants import API_TO_JOB_ERROR_MESSAGE
from qiskit_ibm.runtime.exceptions import RuntimeProgramNotFound, RuntimeJobFailureError
from qiskit_ibm.runtime.runtime_program import ParameterNamespace

from ...ibm_test_case import IBMTestCase
from .fake_runtime_client import (BaseFakeRuntimeClient, FailedRanTooLongRuntimeJob,
                                  FailedRuntimeJob, CancelableRuntimeJob, CustomResultRuntimeJob)
from .utils import SerializableClass, SerializableClassDecoder, get_complex_types


class TestRuntime(IBMTestCase):
    """Class for testing runtime modules."""

    DEFAULT_DATA = "def main() {}"
    DEFAULT_METADATA = {
        "name": "qiskit-test",
        "description": "Test program.",
        "max_execution_time": 300,
        "spec": {
            "backend_requirements": {
                "min_num_qubits":  5
            },
            "parameters": {
                "properties": {
                    "param1": {
                        "description": "Desc 1",
                        "type": "string",
                        "enum": [
                            "a",
                            "b",
                            "c"
                        ]
                    },
                    "param2": {
                        "description": "Desc 2",
                        "type": "integer",
                        "min": 0
                    }
                },
                "required": [
                    "param1"
                ]
            },
            "return_values": {
                "type": "object",
                "description": "Return values",
                "properties": {
                    "ret_val": {
                        "description": "Some return value.",
                        "type": "string"
                    }
                }
            },
            "interim_results": {
                "properties": {
                    "int_res": {
                        "description": "Some interim result",
                        "type": "string"
                    }
                }
            }
        }
    }

    def setUp(self):
        """Initial test setup."""
        super().setUp()
        provider = mock.MagicMock(spec=IBMProvider)
        provider.credentials = Credentials(
            token="", url="", services={"runtime": "https://quantum-computing.ibm.com"})
        self.runtime = IBMRuntimeService(provider)
        self.runtime._api_client = BaseFakeRuntimeClient()

    def test_coder(self):
        """Test runtime encoder and decoder."""
        result = Result(backend_name='ibmqx2',
                        backend_version='1.1',
                        qobj_id='12345',
                        job_id='67890',
                        success=False,
                        results=[])

        data = {"string": "foo",
                "float": 1.5,
                "complex": 2+3j,
                "array": np.array([[1, 2, 3], [4, 5, 6]]),
                "result": result,
                "sclass": SerializableClass("foo"),
                }
        encoded = json.dumps(data, cls=RuntimeEncoder)
        decoded = json.loads(encoded, cls=RuntimeDecoder)
        decoded["sclass"] = SerializableClass.from_json(decoded['sclass'])

        decoded_result = decoded.pop('result')
        data.pop('result')

        decoded_array = decoded.pop('array')
        orig_array = data.pop('array')

        self.assertEqual(decoded, data)
        self.assertIsInstance(decoded_result, Result)
        self.assertTrue((decoded_array == orig_array).all())

    def test_coder_qc(self):
        """Test runtime encoder and decoder for circuits."""
        bell = ReferenceCircuits.bell()
        unbound = EfficientSU2(num_qubits=4, reps=1, entanglement='linear')
        subtests = (
            bell,
            unbound,
            [bell, unbound]
        )
        for circ in subtests:
            with self.subTest(circ=circ):
                encoded = json.dumps(circ, cls=RuntimeEncoder)
                self.assertIsInstance(encoded, str)
                decoded = json.loads(encoded, cls=RuntimeDecoder)
                if not isinstance(circ, list):
                    decoded = [decoded]
                self.assertTrue(all(isinstance(item, QuantumCircuit) for item in decoded))

    def test_coder_operators(self):
        """Test runtime encoder and decoder for operators."""
        x = Parameter("x")
        y = x + 1
        qc = QuantumCircuit(1)
        qc.h(0)
        coeffs = np.array([1, 2, 3, 4, 5, 6])
        table = PauliTable.from_labels(["III", "IXI", "IYY", "YIZ", "XYZ", "III"])
        op = (2.0 * I ^ I)
        z2_symmetries = Z2Symmetries(
            [Pauli("IIZI"), Pauli("ZIII")], [Pauli("IIXI"), Pauli("XIII")], [1, 3], [-1, 1]
        )
        isqrt2 = 1 / np.sqrt(2)
        sparse = scipy.sparse.csr_matrix([[0, isqrt2, 0, isqrt2]])

        subtests = (
            PauliSumOp(SparsePauliOp(Pauli("XYZX"), coeffs=[2]), coeff=3),
            PauliSumOp(SparsePauliOp(Pauli("XYZX"), coeffs=[1]), coeff=y),
            PauliSumOp(SparsePauliOp(Pauli("XYZX"), coeffs=[1 + 2j]), coeff=3 - 2j),
            PauliSumOp.from_list([("II", -1.052373245772859), ("IZ", 0.39793742484318045)]),
            PauliSumOp(SparsePauliOp(table, coeffs), coeff=10),
            MatrixOp(primitive=np.array([[0, -1j], [1j, 0]]), coeff=x),
            PauliOp(primitive=Pauli("Y"), coeff=x),
            CircuitOp(qc, coeff=x),
            EvolvedOp(op, coeff=x),
            TaperedPauliSumOp(SparsePauliOp(Pauli("XYZX"), coeffs=[2]), z2_symmetries),
            StateFn(qc, coeff=x),
            CircuitStateFn(qc, is_measurement=True),
            DictStateFn("1" * 3, is_measurement=True),
            VectorStateFn(np.ones(2 ** 3, dtype=complex)),
            OperatorStateFn(CircuitOp(QuantumCircuit(1))),
            SparseVectorStateFn(sparse),
            Statevector([1, 0]),
            CVaRMeasurement(Z, 0.2),
            ComposedOp([(X ^ Y ^ Z), (Z ^ X ^ Y ^ Z).to_matrix_op()]),
            SummedOp([X ^ X * 2, Y ^ Y], 2),
            TensoredOp([(X ^ Y), (Z ^ I)]),
            (Z ^ Z) ^ (I ^ 2),
        )
        for op in subtests:
            with self.subTest(op=op):
                encoded = json.dumps(op, cls=RuntimeEncoder)
                self.assertIsInstance(encoded, str)
                decoded = json.loads(encoded, cls=RuntimeDecoder)
                self.assertEqual(op, decoded)

    @skipIf(os.name == 'nt', 'Test not supported on Windows')
    def test_coder_optimizers(self):
        """Test runtime encoder and decoder for optimizers."""
        subtests = (
            (ADAM, {"maxiter": 100, "amsgrad": True}),
            (GSLS, {"maxiter": 50, "min_step_size": 0.01}),
            (IMFIL, {"maxiter": 20}),
            (SPSA, {"maxiter": 10, "learning_rate": 0.01, "perturbation": 0.1}),
            (SNOBFIT, {"maxiter": 200, "maxfail": 20}),
            (QNSPSA, {"fidelity": 123, "maxiter": 25, "resamplings": {1: 100, 2: 50}}),
            # some SciPy optimizers only work with default arguments due to Qiskit/qiskit-terra#6682
            (L_BFGS_B, {}),
            (NELDER_MEAD, {}),
        )
        for opt_cls, settings in subtests:
            with self.subTest(opt_cls=opt_cls):
                optimizer = opt_cls(**settings)
                encoded = json.dumps(optimizer, cls=RuntimeEncoder)
                self.assertIsInstance(encoded, str)
                decoded = json.loads(encoded, cls=RuntimeDecoder)
                self.assertTrue(isinstance(decoded, opt_cls))
                for key, value in settings.items():
                    self.assertEqual(decoded.settings[key], value)

    def test_encoder_datetime(self):
        """Test encoding a datetime."""
        subtests = (
            {"datetime": datetime.now()},
            {"datetime": datetime(2021, 8, 4)},
            {"datetime": datetime.fromtimestamp(1326244364)}
        )
        for obj in subtests:
            encoded = json.dumps(obj, cls=RuntimeEncoder)
            self.assertIsInstance(encoded, str)
            decoded = json.loads(encoded, cls=RuntimeDecoder)
            self.assertEqual(decoded, obj)

    def test_encoder_callable(self):
        """Test encoding a callable."""
        with warnings.catch_warnings(record=True) as warn_cm:
            encoded = json.dumps({"fidelity": lambda x: x}, cls=RuntimeEncoder)
            decoded = json.loads(encoded, cls=RuntimeDecoder)
            self.assertIsNone(decoded["fidelity"])
            self.assertEqual(len(warn_cm), 1)

    def test_decoder_import(self):
        """Test runtime decoder importing modules."""
        script = """
import sys
import json
from qiskit_ibm.runtime import RuntimeDecoder
if __name__ == '__main__':
    obj = json.loads(sys.argv[1], cls=RuntimeDecoder)
    print(obj.__class__.__name__)
"""
        temp_fp = tempfile.NamedTemporaryFile(mode='w', delete=False)
        self.addCleanup(os.remove, temp_fp.name)
        temp_fp.write(script)
        temp_fp.close()

        subtests = (
            PauliSumOp(SparsePauliOp(Pauli("XYZX"), coeffs=[2]), coeff=3),
            DictStateFn("1" * 3, is_measurement=True),
            Statevector([1, 0]),
        )
        for op in subtests:
            with self.subTest(op=op):
                encoded = json.dumps(op, cls=RuntimeEncoder)
                self.assertIsInstance(encoded, str)
                cmd = ["python", temp_fp.name, encoded]
                proc = subprocess.run(cmd, stdout=subprocess.PIPE, stderr=subprocess.PIPE,
                                      universal_newlines=True, check=True)
                self.assertIn(op.__class__.__name__, proc.stdout)

    def test_list_programs(self):
        """Test listing programs."""
        program_id = self._upload_program()
        programs = self.runtime.programs()
        all_ids = [prog.program_id for prog in programs]
        self.assertIn(program_id, all_ids)

<<<<<<< HEAD
    def test_filter_programs_with_program_name(self):
        """Test filter programs with the program name"""
        program_id = self._upload_program(name="qiskit-test-sample")
        programs = self.runtime.programs(name="qiskit-test-sample")
        all_ids = [prog.program_id for prog in programs]
        self.assertIn(program_id, all_ids)
        programs = self.runtime.programs(name="qiskit-test")
        all_ids = [prog.program_id for prog in programs]
        self.assertNotIn(program_id, all_ids)
=======
    def test_list_programs_with_limit_skip(self):
        """Test listing programs with limit and skip."""
        program_1 = self._upload_program()
        program_2 = self._upload_program()
        program_3 = self._upload_program()
        programs = self.runtime.programs(limit=2, skip=1)
        all_ids = [prog.program_id for prog in programs]
        self.assertNotIn(program_1, all_ids)
        self.assertIn(program_2, all_ids)
        self.assertIn(program_3, all_ids)
        programs = self.runtime.programs(limit=3)
        all_ids = [prog.program_id for prog in programs]
        self.assertIn(program_1, all_ids)
>>>>>>> 4522d9b4

    def test_list_program(self):
        """Test listing a single program."""
        program_id = self._upload_program()
        program = self.runtime.program(program_id)
        self.assertEqual(program_id, program.program_id)

    def test_print_programs(self):
        """Test printing programs."""
        ids = []
        for idx in range(3):
            ids.append(self._upload_program(name=f"name_{idx}"))

        programs = self.runtime.programs()
        with patch('sys.stdout', new=StringIO()) as mock_stdout:
            self.runtime.pprint_programs()
            stdout = mock_stdout.getvalue()
            for prog in programs:
                self.assertIn(prog.program_id, stdout)
                self.assertIn(prog.name, stdout)
                self.assertNotIn(str(prog.max_execution_time), stdout)
            self.runtime.pprint_programs(detailed=True)
            stdout_detailed = mock_stdout.getvalue()
            for prog in programs:
                self.assertIn(prog.program_id, stdout_detailed)
                self.assertIn(prog.name, stdout_detailed)
                self.assertIn(str(prog.max_execution_time), stdout_detailed)

    def test_upload_program(self):
        """Test uploading a program."""
        max_execution_time = 3000
        is_public = True
        program_id = self._upload_program(max_execution_time=max_execution_time,
                                          is_public=is_public)
        self.assertTrue(program_id)
        program = self.runtime.program(program_id)
        self.assertTrue(program)
        self.assertEqual(max_execution_time, program.max_execution_time)
        self.assertEqual(program.is_public, is_public)

    def test_update_program(self):
        """Test updating program."""
        new_data = "def main() {foo=bar}"
        new_metadata = copy.deepcopy(self.DEFAULT_METADATA)
        new_metadata["name"] = "test_update_program"
        new_name = "name2"
        new_description = "some other description"
        new_cost = self.DEFAULT_METADATA["max_execution_time"] + 100
        new_spec = copy.deepcopy(self.DEFAULT_METADATA["spec"])
        new_spec["backend_requirements"] = {"input_allowed": "runtime"}

        sub_tests = [
            {"data": new_data},
            {"metadata": new_metadata},
            {"data": new_data, "metadata": new_metadata},
            {"metadata": new_metadata, "name": new_name},
            {"data": new_data, "metadata": new_metadata, "description": new_description},
            {"max_execution_time": new_cost, "spec": new_spec}
        ]

        for new_vals in sub_tests:
            with self.subTest(new_vals=new_vals.keys()):
                program_id = self._upload_program()
                self.runtime.update_program(program_id=program_id, **new_vals)
                updated = self.runtime.program(program_id, refresh=True)
                if "data" in new_vals:
                    raw_program = self.runtime._api_client.program_get(program_id)
                    self.assertEqual(new_data, raw_program["data"])
                if "metadata" in new_vals and "name" not in new_vals:
                    self.assertEqual(new_metadata["name"], updated.name)
                if "name" in new_vals:
                    self.assertEqual(new_name, updated.name)
                if "description" in new_vals:
                    self.assertEqual(new_description, updated.description)
                if "max_execution_time" in new_vals:
                    self.assertEqual(new_cost, updated.max_execution_time)
                if "spec" in new_vals:
                    raw_program = self.runtime._api_client.program_get(program_id)
                    self.assertEqual(new_spec, raw_program["spec"])

    def test_update_program_no_new_fields(self):
        """Test updating a program without any new data."""
        program_id = self._upload_program()
        with warnings.catch_warnings(record=True) as warn_cm:
            self.runtime.update_program(program_id=program_id)
            self.assertEqual(len(warn_cm), 1)

    def test_delete_program(self):
        """Test deleting program."""
        program_id = self._upload_program()
        self.runtime.delete_program(program_id)
        with self.assertRaises(RuntimeProgramNotFound):
            self.runtime.program(program_id, refresh=True)

    def test_double_delete_program(self):
        """Test deleting a deleted program."""
        program_id = self._upload_program()
        self.runtime.delete_program(program_id)
        with self.assertRaises(RuntimeProgramNotFound):
            self.runtime.delete_program(program_id)

    def test_run_program(self):
        """Test running program."""
        params = {'param1': 'foo'}
        job = self._run_program(inputs=params)
        self.assertTrue(job.job_id)
        self.assertIsInstance(job, RuntimeJob)
        self.assertIsInstance(job.status(), JobStatus)
        self.assertEqual(job.inputs, params)
        job.wait_for_final_state()
        self.assertEqual(job.status(), JobStatus.DONE)
        self.assertTrue(job.result())

    def test_run_program_with_custom_runtime_image(self):
        """Test running program."""
        params = {'param1': 'foo'}
        image = "name:tag"
        job = self._run_program(inputs=params, image=image)
        self.assertTrue(job.job_id)
        self.assertIsInstance(job, RuntimeJob)
        self.assertIsInstance(job.status(), JobStatus)
        self.assertEqual(job.inputs, params)
        job.wait_for_final_state()
        self.assertEqual(job.status(), JobStatus.DONE)
        self.assertTrue(job.result())
        self.assertEqual(job.image, image)

    def test_retrieve_program_data(self):
        """Test retrieving program data"""
        program_id = self._upload_program(name="qiskit-test")
        self.runtime.programs()
        program = self.runtime.program(program_id)
        self.assertEqual(program.data, self.DEFAULT_DATA)
        self._validate_program(program)

    def test_program_params_validation(self):
        """Test program parameters validation process"""
        program_id = self.runtime.upload_program(
            data=self.DEFAULT_DATA, metadata=self.DEFAULT_METADATA)
        program = self.runtime.program(program_id)
        params: ParameterNamespace = program.parameters()
        params.param1 = 'Hello, World'
        # Check OK params
        params.validate()
        # Check OK params - contains unnecessary param
        params.param3 = 'Hello, World'
        params.validate()
        # Check bad params - missing required param
        params.param1 = None
        with self.assertRaises(IBMInputValueError):
            params.validate()
        params.param1 = 'foo'

    def test_program_params_namespace(self):
        """Test running a program using parameter namespace."""
        program_id = self.runtime.upload_program(
            data=self.DEFAULT_DATA, metadata=self.DEFAULT_METADATA)
        params = self.runtime.program(program_id).parameters()
        params.param1 = "Hello World"
        self._run_program(program_id, inputs=params)

    def test_run_program_failed(self):
        """Test a failed program execution."""
        job = self._run_program(job_classes=FailedRuntimeJob)
        job.wait_for_final_state()
        job_result_raw = self.runtime._api_client.job_results(job.job_id)
        self.assertEqual(JobStatus.ERROR, job.status())
        self.assertEqual(API_TO_JOB_ERROR_MESSAGE['FAILED'].format(
            job.job_id, job_result_raw), job.error_message())
        with self.assertRaises(RuntimeJobFailureError):
            job.result()

    def test_run_program_failed_ran_too_long(self):
        """Test a program that failed since it ran longer than maxiumum execution time."""
        job = self._run_program(job_classes=FailedRanTooLongRuntimeJob)
        job.wait_for_final_state()
        job_result_raw = self.runtime._api_client.job_results(job.job_id)
        self.assertEqual(JobStatus.ERROR, job.status())
        self.assertEqual(API_TO_JOB_ERROR_MESSAGE['CANCELLED - RAN TOO LONG'].format(
            job.job_id, job_result_raw), job.error_message())
        with self.assertRaises(RuntimeJobFailureError):
            job.result()

    def test_retrieve_job(self):
        """Test retrieving a job."""
        program_id = self._upload_program()
        params = {'param1': 'foo'}
        job = self._run_program(program_id, inputs=params)
        rjob = self.runtime.job(job.job_id)
        self.assertEqual(job.job_id, rjob.job_id)
        self.assertEqual(program_id, rjob.program_id)

    def test_jobs_no_limit(self):
        """Test retrieving jobs without limit."""
        jobs = []
        program_id = self._upload_program()
        for _ in range(25):
            jobs.append(self._run_program(program_id))
        rjobs = self.runtime.jobs(limit=None)
        self.assertEqual(25, len(rjobs))

    def test_jobs_limit(self):
        """Test retrieving jobs with limit."""
        jobs = []
        job_count = 25
        program_id = self._upload_program()
        for _ in range(job_count):
            jobs.append(self._run_program(program_id))

        limits = [21, 30]
        for limit in limits:
            with self.subTest(limit=limit):
                rjobs = self.runtime.jobs(limit=limit)
                self.assertEqual(min(limit, job_count), len(rjobs))

    def test_jobs_skip(self):
        """Test retrieving jobs with skip."""
        jobs = []
        program_id = self._upload_program()
        for _ in range(5):
            jobs.append(self._run_program(program_id))
        rjobs = self.runtime.jobs(skip=4)
        self.assertEqual(1, len(rjobs))

    def test_jobs_skip_limit(self):
        """Test retrieving jobs with skip and limit."""
        jobs = []
        program_id = self._upload_program()
        for _ in range(10):
            jobs.append(self._run_program(program_id))
        rjobs = self.runtime.jobs(skip=4, limit=2)
        self.assertEqual(2, len(rjobs))

    def test_jobs_pending(self):
        """Test retrieving pending jobs (QUEUED, RUNNING)."""
        jobs = []
        program_id = self._upload_program()
        (jobs, pending_jobs_count, _) = self._populate_jobs_with_all_statuses(
            jobs=jobs, program_id=program_id)
        rjobs = self.runtime.jobs(pending=True)
        self.assertEqual(pending_jobs_count, len(rjobs))

    def test_jobs_limit_pending(self):
        """Test retrieving pending jobs (QUEUED, RUNNING) with limit."""
        jobs = []
        program_id = self._upload_program()
        (jobs, *_) = self._populate_jobs_with_all_statuses(jobs=jobs, program_id=program_id)
        limit = 4
        rjobs = self.runtime.jobs(limit=limit, pending=True)
        self.assertEqual(limit, len(rjobs))

    def test_jobs_skip_pending(self):
        """Test retrieving pending jobs (QUEUED, RUNNING) with skip."""
        jobs = []
        program_id = self._upload_program()
        (jobs, pending_jobs_count, _) = self._populate_jobs_with_all_statuses(
            jobs=jobs, program_id=program_id)
        skip = 4
        rjobs = self.runtime.jobs(skip=skip, pending=True)
        self.assertEqual(pending_jobs_count - skip, len(rjobs))

    def test_jobs_limit_skip_pending(self):
        """Test retrieving pending jobs (QUEUED, RUNNING) with limit and skip."""
        jobs = []
        program_id = self._upload_program()
        (jobs, *_) = self._populate_jobs_with_all_statuses(jobs=jobs, program_id=program_id)
        limit = 2
        skip = 3
        rjobs = self.runtime.jobs(limit=limit, skip=skip, pending=True)
        self.assertEqual(limit, len(rjobs))

    def test_jobs_returned(self):
        """Test retrieving returned jobs (COMPLETED, FAILED, CANCELLED)."""
        jobs = []
        program_id = self._upload_program()
        (jobs, _, returned_jobs_count) = self._populate_jobs_with_all_statuses(
            jobs=jobs, program_id=program_id)
        rjobs = self.runtime.jobs(pending=False)
        self.assertEqual(returned_jobs_count, len(rjobs))

    def test_jobs_limit_returned(self):
        """Test retrieving returned jobs (COMPLETED, FAILED, CANCELLED) with limit."""
        jobs = []
        program_id = self._upload_program()
        (jobs, *_) = self._populate_jobs_with_all_statuses(jobs=jobs, program_id=program_id)
        limit = 6
        rjobs = self.runtime.jobs(limit=limit, pending=False)
        self.assertEqual(limit, len(rjobs))

    def test_jobs_skip_returned(self):
        """Test retrieving returned jobs (COMPLETED, FAILED, CANCELLED) with skip."""
        jobs = []
        program_id = self._upload_program()
        (jobs, _, returned_jobs_count) = self._populate_jobs_with_all_statuses(
            jobs=jobs, program_id=program_id)
        skip = 4
        rjobs = self.runtime.jobs(skip=skip, pending=False)
        self.assertEqual(returned_jobs_count - skip, len(rjobs))

    def test_jobs_limit_skip_returned(self):
        """Test retrieving returned jobs (COMPLETED, FAILED, CANCELLED) with limit and skip."""
        jobs = []
        program_id = self._upload_program()
        (jobs, *_) = self._populate_jobs_with_all_statuses(jobs=jobs, program_id=program_id)
        limit = 6
        skip = 2
        rjobs = self.runtime.jobs(limit=limit, skip=skip, pending=False)
        self.assertEqual(limit, len(rjobs))

    def test_jobs_filter_by_program_id(self):
        """Test retrieving jobs by Program ID."""
        program_id = self._upload_program()
        program_id_1 = self._upload_program()
        job = self._run_program(program_id=program_id)
        job_1 = self._run_program(program_id=program_id_1)
        job.wait_for_final_state()
        job_1.wait_for_final_state()
        rjobs = self.runtime.jobs(program_id=program_id)
        self.assertEqual(program_id, rjobs[0].program_id)
        self.assertEqual(1, len(rjobs))

    def test_jobs_filter_by_provider(self):
        """Test retrieving jobs by provider."""
        program_id = self._upload_program()
        job = self._run_program(program_id=program_id,
                                hub="defaultHub", group="defaultGroup", project="defaultProject")
        job.wait_for_final_state()
        rjobs = self.runtime.jobs(program_id=program_id,
                                  hub="defaultHub", group="defaultGroup", project="defaultProject")
        self.assertEqual(program_id, rjobs[0].program_id)
        self.assertEqual(1, len(rjobs))
        rjobs = self.runtime.jobs(program_id=program_id,
                                  hub="test", group="test", project="test")
        self.assertFalse(rjobs)
        with self.assertRaises(IBMInputValueError):
            self.runtime.jobs(hub="defaultHub")

    def test_cancel_job(self):
        """Test canceling a job."""
        job = self._run_program(job_classes=CancelableRuntimeJob)
        time.sleep(1)
        job.cancel()
        self.assertEqual(job.status(), JobStatus.CANCELLED)
        rjob = self.runtime.job(job.job_id)
        self.assertEqual(rjob.status(), JobStatus.CANCELLED)

    def test_final_result(self):
        """Test getting final result."""
        job = self._run_program()
        result = job.result()
        self.assertTrue(result)

    def test_job_status(self):
        """Test job status."""
        job = self._run_program()
        time.sleep(random.randint(1, 5))
        self.assertTrue(job.status())

    def test_job_inputs(self):
        """Test job inputs."""
        inputs = {"param1": "foo", "param2": "bar"}
        job = self._run_program(inputs=inputs)
        self.assertEqual(inputs, job.inputs)

    def test_job_program_id(self):
        """Test job program ID."""
        program_id = self._upload_program()
        job = self._run_program(program_id=program_id)
        self.assertEqual(program_id, job.program_id)

    def test_wait_for_final_state(self):
        """Test wait for final state."""
        job = self._run_program()
        job.wait_for_final_state()
        self.assertEqual(JobStatus.DONE, job.status())

    def test_result_decoder(self):
        """Test result decoder."""
        custom_result = get_complex_types()
        job_cls = CustomResultRuntimeJob
        job_cls.custom_result = custom_result

        sub_tests = [(SerializableClassDecoder, None), (None, SerializableClassDecoder)]
        for result_decoder, decoder in sub_tests:
            with self.subTest(decoder=decoder):
                job = self._run_program(job_classes=job_cls, decoder=result_decoder)
                result = job.result(decoder=decoder)
                self.assertIsInstance(result['serializable_class'], SerializableClass)

    def test_get_result_twice(self):
        """Test getting results multiple times."""
        custom_result = get_complex_types()
        job_cls = CustomResultRuntimeJob
        job_cls.custom_result = custom_result

        job = self._run_program(job_classes=job_cls)
        _ = job.result()
        _ = job.result()

    def test_program_metadata(self):
        """Test program metadata."""
        file_name = "test_metadata.json"
        with open(file_name, 'w') as file:
            json.dump(self.DEFAULT_METADATA, file)
        self.addCleanup(os.remove, file_name)

        sub_tests = [file_name, self.DEFAULT_METADATA]

        for metadata in sub_tests:
            with self.subTest(metadata_type=type(metadata)):
                program_id = self.runtime.upload_program(data=self.DEFAULT_DATA, metadata=metadata)
                program = self.runtime.program(program_id)
                self.runtime.delete_program(program_id)
                self._validate_program(program)

    def test_different_providers(self):
        """Test retrieving job submitted with different provider."""
        program_id = self._upload_program()
        job = self._run_program(program_id)
        cred = Credentials(token="", url="", hub="hub2", group="group2", project="project2",
                           services={"runtime": "https://quantum-computing.ibm.com"})
        self.runtime._provider.credentials = cred
        rjob = self.runtime.job(job.job_id)
        self.assertIsNotNone(rjob.backend)

    def _upload_program(self, name=None, max_execution_time=300,
                        is_public: bool = False):
        """Upload a new program."""
        name = name or uuid.uuid4().hex
        data = self.DEFAULT_DATA
        metadata = copy.deepcopy(self.DEFAULT_METADATA)
        metadata.update(name=name)
        metadata.update(is_public=is_public)
        metadata.update(max_execution_time=max_execution_time)
        program_id = self.runtime.upload_program(
            data=data,
            metadata=metadata)
        return program_id

    def _run_program(self, program_id=None, inputs=None, job_classes=None, final_status=None,
                     decoder=None, image="", hub=None, group=None, project=None):
        """Run a program."""
        options = {'backend_name': "some_backend"}
        if final_status is not None:
            self.runtime._api_client.set_final_status(final_status)
        elif job_classes:
            self.runtime._api_client.set_job_classes(job_classes)
        elif all([hub, group, project]):
            self.runtime._api_client.set_hgp(hub, group, project)
        if program_id is None:
            program_id = self._upload_program()
        job = self.runtime.run(program_id=program_id, inputs=inputs,
                               options=options, result_decoder=decoder,
                               image=image)
        return job

    def _populate_jobs_with_all_statuses(self, jobs, program_id):
        pending_jobs_count = 0
        returned_jobs_count = 0
        for _ in range(3):
            jobs.append(self._run_program(program_id, final_status='RUNNING'))
            pending_jobs_count += 1
        for _ in range(4):
            jobs.append(self._run_program(program_id, final_status='COMPLETED'))
            returned_jobs_count += 1
        for _ in range(2):
            jobs.append(self._run_program(program_id, final_status='QUEUED'))
            pending_jobs_count += 1
        for _ in range(3):
            jobs.append(self._run_program(program_id, final_status='FAILED'))
            returned_jobs_count += 1
        for _ in range(2):
            jobs.append(self._run_program(program_id, final_status='CANCELLED'))
            returned_jobs_count += 1
        return (jobs, pending_jobs_count, returned_jobs_count)

    def _validate_program(self, program):
        """Validate a program."""
        self.assertEqual(self.DEFAULT_METADATA['name'], program.name)
        self.assertEqual(self.DEFAULT_METADATA['description'], program.description)
        self.assertEqual(self.DEFAULT_METADATA['max_execution_time'],
                         program.max_execution_time)
        self.assertTrue(program.creation_date)
        self.assertTrue(program.update_date)
        self.assertEqual(self.DEFAULT_METADATA['spec']['backend_requirements'],
                         program.backend_requirements)
        self.assertEqual(self.DEFAULT_METADATA['spec']['parameters'],
                         program.parameters().metadata)
        self.assertEqual(self.DEFAULT_METADATA['spec']['return_values'],
                         program.return_values)
        self.assertEqual(self.DEFAULT_METADATA['spec']['interim_results'],
                         program.interim_results)<|MERGE_RESOLUTION|>--- conflicted
+++ resolved
@@ -302,17 +302,16 @@
         all_ids = [prog.program_id for prog in programs]
         self.assertIn(program_id, all_ids)
 
-<<<<<<< HEAD
     def test_filter_programs_with_program_name(self):
         """Test filter programs with the program name"""
         program_id = self._upload_program(name="qiskit-test-sample")
         programs = self.runtime.programs(name="qiskit-test-sample")
         all_ids = [prog.program_id for prog in programs]
         self.assertIn(program_id, all_ids)
-        programs = self.runtime.programs(name="qiskit-test")
+        programs = self.runtime.programs(name="fafewfe")
         all_ids = [prog.program_id for prog in programs]
         self.assertNotIn(program_id, all_ids)
-=======
+
     def test_list_programs_with_limit_skip(self):
         """Test listing programs with limit and skip."""
         program_1 = self._upload_program()
@@ -326,7 +325,6 @@
         programs = self.runtime.programs(limit=3)
         all_ids = [prog.program_id for prog in programs]
         self.assertIn(program_1, all_ids)
->>>>>>> 4522d9b4
 
     def test_list_program(self):
         """Test listing a single program."""
