# This code is part of Qiskit.
#
# (C) Copyright IBM 2021.
#
# This code is licensed under the Apache License, Version 2.0. You may
# obtain a copy of this license in the LICENSE.txt file in the root directory
# of this source tree or at http://www.apache.org/licenses/LICENSE-2.0.
#
# Any modifications or derivative works of this code must retain this
# copyright notice, and modified files need to carry a notice indicating
# that they have been altered from the originals.

"""Fake RuntimeClient."""

import time
import uuid
import json
import base64
from typing import Optional, Dict
from concurrent.futures import ThreadPoolExecutor

from qiskit_ibm.credentials import Credentials
from qiskit_ibm.api.exceptions import RequestsApiError
from qiskit_ibm.runtime.utils import RuntimeEncoder


class BaseFakeProgram:
    """Base class for faking a program."""

    def __init__(self, program_id, name, data, cost, description,
                 backend_requirements=None, parameters=None, return_values=None,
                 interim_results=None, is_public=False):
        """Initialize a fake program."""
        self._id = program_id
        self._name = name
        self._data = data
        self._cost = cost
        self._description = description
        self._backend_requirements = backend_requirements
        self._parameters = parameters
        self._return_values = return_values
        self._interim_results = interim_results
        self._is_public = is_public

    def to_dict(self, include_data=False):
        """Convert this program to a dictionary format."""
        out = {'id': self._id,
               'name': self._name,
               'cost': self._cost,
               'description': self._description,
               'is_public': self._is_public,
               'creation_date': '2021-09-13T17:27:42Z',
               'update_date': '2021-09-14T19:25:32Z'}
        if include_data:
            out['data'] = base64.standard_b64decode(self._data).decode()
        out['spec'] = {}
        if self._backend_requirements:
            out['spec']['backend_requirements'] = self._backend_requirements
        if self._parameters:
            out['spec']['parameters'] = self._parameters
        if self._return_values:
            out['spec']['return_values'] = self._return_values
        if self._interim_results:
            out['spec']['interim_results'] = self._interim_results

        return out


class BaseFakeRuntimeJob:
    """Base class for faking a runtime job."""

    _job_progress = [
        "QUEUED",
        "RUNNING",
        "COMPLETED"
    ]

    _executor = ThreadPoolExecutor()  # pylint: disable=bad-option-value,consider-using-with

    def __init__(self, job_id, program_id, hub, group, project, backend_name, final_status,
                 params, image):
        """Initialize a fake job."""
        self._job_id = job_id
        self._status = final_status or "QUEUED"
        self._program_id = program_id
        self._hub = hub
        self._group = group
        self._project = project
        self._backend_name = backend_name
        self._params = params
        self._image = image
        if final_status is None:
            self._future = self._executor.submit(self._auto_progress)
            self._result = None
        elif final_status == "COMPLETED":
            self._result = json.dumps("foo")
        self._final_status = final_status

    def _auto_progress(self):
        """Automatically update job status."""
        for status in self._job_progress:
            time.sleep(0.5)
            self._status = status

        if self._status == "COMPLETED":
            self._result = json.dumps("foo")

    def to_dict(self):
        """Convert to dictionary format."""
        return {'id': self._job_id,
                'hub': self._hub,
                'group': self._group,
                'project': self._project,
                'backend': self._backend_name,
                'status': self._status,
                'params': [self._params],
                'program': {'id': self._program_id},
                'image': self._image}

    def result(self):
        """Return job result."""
        return self._result


class FailedRuntimeJob(BaseFakeRuntimeJob):
    """Class for faking a failed runtime job."""

    _job_progress = [
        "QUEUED",
        "RUNNING",
        "FAILED"
    ]

    def _auto_progress(self):
        """Automatically update job status."""
        super()._auto_progress()

        if self._status == "FAILED":
            self._result = "Kaboom!"


class FailedRanTooLongRuntimeJob(BaseFakeRuntimeJob):
    """Class for faking a failed runtime job."""

    _job_progress = [
        "QUEUED",
        "RUNNING",
        "CANCELLED - RAN TOO LONG"
    ]

    def _auto_progress(self):
        """Automatically update job status."""
        super()._auto_progress()

        if self._status == "CANCELLED - RAN TOO LONG":
            self._result = "Kaboom!"


class CancelableRuntimeJob(BaseFakeRuntimeJob):
    """Class for faking a cancelable runtime job."""

    _job_progress = [
        "QUEUED",
        "RUNNING"
    ]

    def __init__(self, *args, **kwargs):
        """Initialize a cancellable job."""
        super().__init__(*args, **kwargs)
        self._cancelled = False

    def cancel(self):
        """Cancel the job."""
        self._future.cancel()
        self._cancelled = True

    def to_dict(self):
        """Convert to dictionary format."""
        data = super().to_dict()
        if self._cancelled:
            data['status'] = "CANCELLED"
        return data


class CustomResultRuntimeJob(BaseFakeRuntimeJob):
    """Class for using custom job result."""

    custom_result = "bar"

    def _auto_progress(self):
        """Automatically update job status."""
        super()._auto_progress()

        if self._status == "COMPLETED":
            self._result = json.dumps(self.custom_result, cls=RuntimeEncoder)


class TimedRuntimeJob(BaseFakeRuntimeJob):
    """Class for a job that runs for the input seconds."""

    def __init__(self, **kwargs):
        self._runtime = kwargs.pop('run_time')
        super().__init__(**kwargs)

    def _auto_progress(self):
        self._status = "RUNNING"
        time.sleep(self._runtime)
        self._status = "COMPLETED"

        if self._status == "COMPLETED":
            self._result = json.dumps("foo")


class BaseFakeRuntimeClient:
    """Base class for faking the runtime client."""

    def __init__(self, job_classes=None, final_status=None, job_kwargs=None,
                 hub=None, group=None, project=None):
        """Initialize a fake runtime client."""
        self._programs = {}
        self._jobs = {}
        self._job_classes = job_classes or []
        self._final_status = final_status
        self._job_kwargs = job_kwargs or {}
        self._hub = hub
        self._group = group
        self._project = project

    def set_hgp(self, hub, group, project):
        """Set hub, group and project"""
        self._hub = hub
        self._group = group
        self._project = project

    def set_job_classes(self, classes):
        """Set job classes to use."""
        if not isinstance(classes, list):
            classes = [classes]
        self._job_classes = classes

    def set_final_status(self, final_status):
        """Set job status to passed in final status instantly."""
        self._final_status = final_status

<<<<<<< HEAD
    def list_programs(self, limit, skip):
=======
    def list_programs(self):
>>>>>>> 81330763
        """List all programs."""
        programs = []
        for index, prog in enumerate(self._programs.values(), start=skip):
            if index == limit + skip:
                break
            programs.append(prog.to_dict())
        return {"programs": programs}

    def program_create(self, program_data, name, description, max_execution_time,
                       spec=None, is_public=False):
        """Create a program."""
        program_id = name
        if program_id in self._programs:
            raise RequestsApiError("Program already exists.", status_code=409)
        backend_requirements = spec.get('backend_requirements', None)
        parameters = spec.get('parameters', None)
        return_values = spec.get('return_values', None)
        interim_results = spec.get('interim_results', None)
        self._programs[program_id] = BaseFakeProgram(
            program_id=program_id, name=name, data=program_data, cost=max_execution_time,
            description=description, backend_requirements=backend_requirements,
            parameters=parameters, return_values=return_values, interim_results=interim_results,
            is_public=is_public)
        return {'id': program_id}

    def program_update(
            self,
            program_id: str,
            program_data: str = None,
            name: str = None,
            description: str = None,
            max_execution_time: int = None,
            spec: Optional[Dict] = None
    ) -> None:
        """Update a program."""
        if program_id not in self._programs:
            raise RequestsApiError("Program not found", status_code=404)
        program = self._programs[program_id]
        program._data = program_data or program._data
        program._name = name or program._name
        program._description = description or program._description
        program._cost = max_execution_time or program._cost
        if spec:
            program._backend_requirements = \
                spec.get("backend_requirements") or program._backend_requirements
            program._parameters = spec.get("parameters") or program._parameters
            program._return_values = spec.get("return_values") or program._return_values
            program._interim_results = spec.get("interim_results") or program._interim_results

    def program_get(self, program_id: str):
        """Return a specific program."""
        if program_id not in self._programs:
            raise RequestsApiError("Program not found", status_code=404)
        return self._programs[program_id].to_dict(include_data=True)

    def program_run(
            self,
            program_id: str,
            credentials: Credentials,
            backend_name: str,
            params: str,
            image: Optional[str] = ""
    ):
        """Run the specified program."""
        job_id = uuid.uuid4().hex
        job_cls = self._job_classes.pop(0) if len(self._job_classes) > 0 else BaseFakeRuntimeJob
        hub = self._hub or credentials.hub
        group = self._group or credentials.group
        project = self._project or credentials.project
        job = job_cls(job_id=job_id, program_id=program_id,
                      hub=hub, group=group,
                      project=project, backend_name=backend_name,
                      params=params, final_status=self._final_status, image=image,
                      **self._job_kwargs)
        self._jobs[job_id] = job
        return {'id': job_id}

    def program_delete(self, program_id: str) -> None:
        """Delete the specified program."""
        if program_id not in self._programs:
            raise RequestsApiError("Program not found", status_code=404)
        del self._programs[program_id]

    def job_get(self, job_id):
        """Get the specific job."""
        return self._get_job(job_id).to_dict()

    def jobs_get(self, limit=None, skip=None, pending=None, program_id=None,
                 hub=None, group=None, project=None):
        """Get all jobs."""
        pending_statuses = ['QUEUED', 'RUNNING']
        returned_statuses = ['COMPLETED', 'FAILED', 'CANCELLED']
        limit = limit or len(self._jobs)
        skip = skip or 0
        jobs = list(self._jobs.values())
        count = len(self._jobs)
        if pending is not None:
            job_status_list = pending_statuses if pending else returned_statuses
            jobs = [job for job in jobs if job._status in job_status_list]
            count = len(jobs)
        if program_id:
            jobs = [job for job in jobs if job._program_id == program_id]
            count = len(jobs)
        if all([hub, group, project]):
            jobs = [job for job in jobs if
                    job._hub == hub and job._group == group and job._project == project]
            count = len(jobs)
        jobs = jobs[skip:limit+skip]
        return {"jobs": [job.to_dict() for job in jobs],
                "count": count}

    def set_program_visibility(self, program_id: str, public: bool) -> None:
        """Sets a program's visibility.

        Args:
            program_id: Program ID.
            public: If ``True``, make the program visible to all.
                If ``False``, make the program visible to just your account.
        """
        self._programs[program_id]._is_public = public

    def job_results(self, job_id):
        """Get the results of a program job."""
        return self._get_job(job_id).result()

    def job_cancel(self, job_id):
        """Cancel the job."""
        self._get_job(job_id).cancel()

    def job_delete(self, job_id):
        """Delete the job."""
        self._get_job(job_id)
        del self._jobs[job_id]

    def _get_job(self, job_id):
        """Get job."""
        if job_id not in self._jobs:
            raise RequestsApiError("Job not found", status_code=404)
        return self._jobs[job_id]<|MERGE_RESOLUTION|>--- conflicted
+++ resolved
@@ -242,11 +242,7 @@
         """Set job status to passed in final status instantly."""
         self._final_status = final_status
 
-<<<<<<< HEAD
     def list_programs(self, limit, skip):
-=======
-    def list_programs(self):
->>>>>>> 81330763
         """List all programs."""
         programs = []
         for index, prog in enumerate(self._programs.values(), start=skip):
