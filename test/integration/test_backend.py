--- conflicted
+++ resolved
@@ -198,14 +198,13 @@
         with self.assertRaises(QiskitBackendNotFoundError):
             self.dependencies.provider.get_backend("nonexistent_backend")
 
-<<<<<<< HEAD
     def test_dynamic_circuits_warning(self):
         """Test warning when user defines dynamic==False and circuits are dynamic"""
         backend = self.dependencies.provider.get_backend("ibmq_qasm_simulator")
         circuit = QuantumCircuit(2, 2)
         circuit.h(0)
         circuit.measure(0, 0)
-        with circuit.if_test((0, False)): # pylint: disable=not-context-manager
+        with circuit.if_test((0, False)):  # pylint: disable=not-context-manager
             circuit.x(1)
         circuit.measure([0, 1], [0, 1])
         backend.run(circuit, dynamic=False)
@@ -215,7 +214,7 @@
             "Parameter 'dynamic' is False, but the circuit contains dynamic constructs.",
             str(warn.warning),
         )
-=======
+
     def test_schedule_error_message(self):
         """Test that passing a Schedule as input to Backend.run() raises an error."""
         backend = self.dependencies.provider.get_backend("ibmq_qasm_simulator")
@@ -226,5 +225,4 @@
             self.assertIn(
                 "Class 'Schedule' is no longer supported as an input circuit",
                 str(err.exception),
-            )
->>>>>>> 54063a41
+            )