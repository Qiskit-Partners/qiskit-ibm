--- conflicted
+++ resolved
@@ -21,15 +21,10 @@
 from concurrent import futures
 from concurrent.futures import ThreadPoolExecutor
 from contextlib import suppress
-<<<<<<< HEAD
-from unittest import mock
-from datetime import datetime
+
 from typing import List, Any, Dict, Optional
-=======
 from unittest import mock, skip
 from unittest.mock import MagicMock
-from typing import List, Any, Dict
->>>>>>> c616fe4c
 
 from qiskit import transpile
 from qiskit.providers import JobTimeoutError
