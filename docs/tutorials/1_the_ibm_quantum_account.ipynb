--- conflicted
+++ resolved
@@ -1321,7 +1321,7 @@
   },
   {
    "cell_type": "code",
-   "execution_count": 29,
+   "execution_count": 30,
    "metadata": {},
    "outputs": [
     {
@@ -1345,7 +1345,7 @@
   },
   {
    "cell_type": "code",
-   "execution_count": 30,
+   "execution_count": 31,
    "metadata": {},
    "outputs": [
     {
@@ -1406,7 +1406,7 @@
   },
   {
    "cell_type": "code",
-   "execution_count": 31,
+   "execution_count": 33,
    "metadata": {},
    "outputs": [
     {
@@ -1456,9 +1456,8 @@
    ]
   },
   {
-<<<<<<< HEAD
-   "cell_type": "code",
-   "execution_count": 35,
+   "cell_type": "code",
+   "execution_count": 33,
    "metadata": {
     "ExecuteTime": {
      "end_time": "2019-08-10T11:28:28.529479Z",
@@ -1481,7 +1480,7 @@
   },
   {
    "cell_type": "code",
-   "execution_count": 36,
+   "execution_count": 34,
    "metadata": {},
    "outputs": [
     {
@@ -1496,15 +1495,6 @@
      },
      "metadata": {},
      "output_type": "display_data"
-=======
-    "cell_type": "code",
-    "execution_count": 33,
-    "metadata": {
-     "ExecuteTime": {
-      "end_time": "2019-08-10T11:28:28.529479Z",
-      "start_time": "2019-08-10T11:28:28.521774Z"
-     }
->>>>>>> cc843cd8
     },
     {
      "data": {
@@ -1514,33 +1504,6 @@
       "text/plain": [
        "<IPython.core.display.HTML object>"
       ]
-<<<<<<< HEAD
-=======
-     }
-    ],
-    "source": [
-     "from qiskit_ibm.version import __version__\n",
-     "print(\"qiskit-ibm version: {}\".format(__version__))"
-    ]
-  },
-  {
-    "cell_type": "code",
-    "execution_count": 34,
-    "metadata": {},
-    "outputs": [
-     {
-      "data": {
-       "text/html": [
-        "<h3>Version Information</h3><table><tr><th>Qiskit Software</th><th>Version</th></tr><tr><td><code>qiskit-terra</code></td><td>0.18.2</td></tr><tr><td><code>qiskit-aer</code></td><td>0.8.2</td></tr><tr><td><code>qiskit-ignis</code></td><td>0.6.0</td></tr><tr><td><code>qiskit-ibmq-provider (deprecated)</code></td><td>0.16.0</td></tr><tr><td><code>qiskit-aqua (deprecated)</code></td><td>0.9.5</td></tr><tr><td><code>qiskit</code></td><td>0.29.1</td></tr><tr><th>System information</th></tr><tr><td>Python</td><td>3.7.11 (default, Jul 27 2021, 07:03:16) \n",
-        "[Clang 10.0.0 ]</td></tr><tr><td>OS</td><td>Darwin</td></tr><tr><td>CPUs</td><td>8</td></tr><tr><td>Memory (Gb)</td><td>32.0</td></tr><tr><td colspan='2'>Mon Sep 13 00:15:27 2021 EDT</td></tr></table>"
-       ],
-       "text/plain": [
-        "<IPython.core.display.HTML object>"
-       ]
-      },
-      "metadata": {},
-      "output_type": "display_data"
->>>>>>> cc843cd8
      },
      "metadata": {},
      "output_type": "display_data"
