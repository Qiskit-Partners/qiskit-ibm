--- conflicted
+++ resolved
@@ -577,73 +577,6 @@
 
         return job_limit.maximum_jobs - job_limit.active_jobs
 
-<<<<<<< HEAD
-    def jobs(
-            self,
-            limit: int = 10,
-            skip: int = 0,
-            status: Optional[Union[JobStatus, str, List[Union[JobStatus, str]]]] = None,
-            job_name: Optional[str] = None,
-            start_datetime: Optional[python_datetime] = None,
-            end_datetime: Optional[python_datetime] = None,
-            job_tags: Optional[List[str]] = None,
-            job_tags_operator: Optional[str] = "OR",
-            descending: bool = True,
-            ignore_composite_jobs: bool = False,
-    ) -> List[IBMJob]:
-        """Return the jobs submitted to this backend, subject to optional filtering.
-
-        Retrieve jobs submitted to this backend that match the given filters
-        and paginate the results if desired. Note that the server has a limit for the
-        number of jobs returned in a single call. As a result, this function might involve
-        making several calls to the server. See also the `skip` parameter for more control
-        over pagination.
-
-        Args:
-            limit: Number of jobs to retrieve.
-            skip: Starting index for the job retrieval.
-            status: Only get jobs with this status or one of the statuses.
-                For example, you can specify `status=JobStatus.RUNNING` or `status="RUNNING"`
-                or `status=["RUNNING", "ERROR"]`
-            job_name: Filter by job name. The `job_name` is matched partially
-                and `regular expressions
-                <https://developer.mozilla.org/en-US/docs/Web/JavaScript/Guide/Regular_Expressions>`_
-                can be used.
-            start_datetime: Filter by the given start date, in local time. This is used to
-                find jobs whose creation dates are after (greater than or equal to) this
-                local date/time.
-            end_datetime: Filter by the given end date, in local time. This is used to
-                find jobs whose creation dates are before (less than or equal to) this
-                local date/time.
-            job_tags: Filter by tags assigned to jobs.
-            job_tags_operator: Logical operator to use when filtering by job tags. Valid
-                values are "AND" and "OR":
-
-                    * If "AND" is specified, then a job must have all of the tags
-                      specified in ``job_tags`` to be included.
-                    * If "OR" is specified, then a job only needs to have any
-                      of the tags specified in ``job_tags`` to be included.
-            descending: If ``True``, return the jobs in descending order of the job
-                creation date (newest first). If ``False``, return in ascending order.
-            ignore_composite_jobs: If ``True``, sub-jobs of a single
-                :class:`~qiskit_ibm.job.IBMCompositeJob` will be
-                returned as individual jobs instead of merged together.
-
-        Returns:
-            A list of jobs that match the criteria.
-
-        Raises:
-            IBMBackendValueError: If a keyword value is not recognized.
-        """
-        return self._provider.backend.jobs(
-            limit=limit, skip=skip, backend_name=self.name(), status=status,
-            job_name=job_name, start_datetime=start_datetime, end_datetime=end_datetime,
-            job_tags=job_tags, job_tags_operator=job_tags_operator,
-            descending=descending,
-            ignore_composite_jobs=ignore_composite_jobs)
-
-=======
->>>>>>> cc843cd8
     def active_jobs(self, limit: int = 10) -> List[IBMJob]:
         """Return the unfinished jobs submitted to this backend.
 
@@ -843,15 +776,9 @@
                 name can subsequently be used as a filter in the
                 :meth:`jobs` method. Job names do not need to be unique.
             job_tags: Tags to be assigned to the jobs. The tags can subsequently be used
-<<<<<<< HEAD
-                as a filter in the :meth:`IBMBackend.jobs()<IBMBackend.jobs>` method.
-=======
                 as a filter in the
                 :meth:`IBMBackendService.jobs()
                 <qiskit_ibm.ibm_backend_service.IBMBackendService.jobs>` method.
-            experiment_id: Used to add a job to an "experiment", which is a collection
-                of jobs and additional metadata.
->>>>>>> cc843cd8
             backend_options: DEPRECATED dictionary of backend options for the execution.
             noise_model: Noise model.
             kwargs: Additional runtime configuration options. They take
