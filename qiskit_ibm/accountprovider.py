# This code is part of Qiskit.
#
# (C) Copyright IBM 2017, 2021.
#
# This code is licensed under the Apache License, Version 2.0. You may
# obtain a copy of this license in the LICENSE.txt file in the root directory
# of this source tree or at http://www.apache.org/licenses/LICENSE-2.0.
#
# Any modifications or derivative works of this code must retain this
# copyright notice, and modified files need to carry a notice indicating
# that they have been altered from the originals.

"""Provider for a single IBM Quantum Experience account."""

import copy
import logging
import traceback
from collections import OrderedDict
from typing import Any, Callable, Dict, List, Optional, Union

from qiskit.circuit import QuantumCircuit
from qiskit.providers import \
    ProviderV1 as Provider  # type: ignore[attr-defined]
from qiskit.providers.backend import BackendV1 as Backend
from qiskit.providers.basebackend import BaseBackend
from qiskit.providers.exceptions import QiskitBackendNotFoundError
from qiskit.providers.models import (PulseBackendConfiguration,
                                     QasmBackendConfiguration)
from qiskit.transpiler import Layout

from qiskit_ibm import \
    ibmqfactory  # pylint: disable=unused-import,cyclic-import
from qiskit_ibm.api.exceptions import RequestsApiError
from qiskit_ibm.runtime import runtime_job  # pylint: disable=unused-import

from .api.clients import AccountClient
from .credentials import Credentials
<<<<<<< HEAD
from .exceptions import IBMQInputValueError, IBMQNotAuthorizedError
=======
from .ibmqbackendservice import IBMQBackendService  # pylint: disable=cyclic-import
from .utils.json_decoder import decode_backend_configuration
from .random.ibmqrandomservice import IBMQRandomService  # pylint: disable=cyclic-import
>>>>>>> 3de21f2a
from .experiment import IBMExperimentService  # pylint: disable=cyclic-import
from .ibmqbackend import (IBMQBackend,  # pylint: disable=cyclic-import
                          IBMQSimulator)
from .ibmqbackendservice import \
    IBMQBackendService  # pylint: disable=cyclic-import
from .ibmqbackendservice import IBMQDeprecatedBackendService
from .random.ibmqrandomservice import \
    IBMQRandomService  # pylint: disable=cyclic-import
from .runner_result import RunnerResult  # pylint: disable=cyclic-import
from .runtime.ibm_runtime_service import \
    IBMRuntimeService  # pylint: disable=cyclic-import
from .utils.json_decoder import decode_backend_configuration
from .utils.utils import to_python_identifier

logger = logging.getLogger(__name__)


class AccountProvider(Provider):
    """Provider for a single IBM Quantum Experience account.

    The account provider class provides access to the IBM Quantum Experience
    services available to this account.

    You can access a provider by enabling an account with the
    :meth:`IBMQ.enable_account()<IBMQFactory.enable_account>` method, which
    returns the default provider you have access to::

        from qiskit import IBMQ
        provider = IBMQ.enable_account(<INSERT_IBM_QUANTUM_EXPERIENCE_TOKEN>)

    To select a different provider, use the
    :meth:`IBMQ.get_provider()<IBMQFactory.get_provider>` method and specify the hub,
    group, or project name of the desired provider.

    Each provider may offer different services. The main service,
    :class:`~qiskit_ibm.ibmqbackendservice.IBMQBackendService`, is
    available to all providers and gives access to IBM Quantum Experience
    devices and simulators.

    You can obtain an instance of a service using the :meth:`service()` method
    or as an attribute of this ``AccountProvider`` instance. For example::

        backend_service = provider.service('backend')
        backend_service = provider.service.backend

    Since :class:`~qiskit_ibm.ibmqbackendservice.IBMQBackendService`
    is the main service, some of the backend-related methods are available
    through this class for convenience.

    The :meth:`backends()` method returns all the backends available to this account::

        backends = provider.backends()

    The :meth:`get_backend()` method returns a backend that matches the filters
    passed as argument. An example of retrieving a backend that matches a
    specified name::

        simulator_backend = provider.get_backend('ibmq_qasm_simulator')

    It is also possible to use the ``backend`` attribute to reference a backend.
    As an example, to retrieve the same backend from the example above::

        simulator_backend = provider.backend.ibmq_qasm_simulator

    Note:
        The ``backend`` attribute can be used to autocomplete the names of
        backends available to this provider. To autocomplete, press ``tab``
        after ``provider.backend.``. This feature may not be available
        if an error occurs during backend discovery. Also note that
        this feature is only available in interactive sessions, such as
        in Jupyter Notebook and the Python interpreter.
    """

    def __init__(self, credentials: Credentials, factory: 'ibmqfactory.IBMQFactory') -> None:
        """AccountProvider constructor.

        Args:
            credentials: IBM Quantum Experience credentials.
            factory: IBM Quantum account.
        """
        super().__init__()

        self.credentials = credentials
        self._factory = factory
        self._api_client = AccountClient(credentials,
                                         **credentials.connection_parameters())

        # Initialize the internal list of backends.
        self.__backends: Dict[str, IBMQBackend] = {}
        self._backend = IBMQBackendService(self)
        self.backends = self._backend.backends  # type: ignore[assignment]

        # Initialize other services.
        self._random = IBMQRandomService(self) if credentials.extractor_url else None
        self._experiment = IBMExperimentService(self) if credentials.experiment_url else None
        self._runtime = IBMRuntimeService(self) \
            if credentials.runtime_url else None

        self._services = {'backend': self._backend,
                          'random': self._random,
                          'experiment': self._experiment,
                          'runtime': self._runtime}
        self._loaded_all_backends = False

    @property
    def _backends(self) -> Dict[str, IBMQBackend]:
        """Gets the backends for the provider, if not loaded.

        Returns:
            Dict[str, IBMQBackend]: the backends
        """
        if not self._loaded_all_backends:
            self.__backends = self._discover_remote_backends()
            self._loaded_all_backends = True
        return self.__backends

    @_backends.setter
    def _backends(self, value: Dict[str, IBMQBackend]) -> None:
        """Sets the value for the account's backends.

        Args:
            value: the backends
        """
        self.__backends = value

    def backends(
            self,
            name: Optional[str] = None,
            filters: Optional[Callable[[List[IBMQBackend]], bool]] = None,
            **kwargs: Any
    ) -> List[IBMQBackend]:
        """Return all backends accessible via this provider, subject to optional filtering.

        Args:
            name: Backend name to filter by.
            filters: More complex filters, such as lambda functions.
                For example::

                    AccountProvider.backends(filters=lambda b: b.configuration().n_qubits > 5)
            kwargs: Simple filters that specify a ``True``/``False`` criteria in the
                backend configuration, backends status, or provider credentials.
                An example to get the operational backends with 5 qubits::

                    AccountProvider.backends(n_qubits=5, operational=True)

        Returns:
            The list of available backends that match the filter.
        """
        # pylint: disable=method-hidden
        # pylint: disable=arguments-differ
        # This method is only for faking the subclassing of `BaseProvider`, as
        # `.backends()` is an abstract method. Upon initialization, it is
        # replaced by a `IBMQBackendService` instance.
        pass

    def _discover_remote_backends(self,
                                  backend_names: List[str] = None,
                                  timeout: Optional[float] = None) -> Dict[str, IBMQBackend]:
        """Return the remote backends available for this provider.

        Args:
            timeout: Maximum number of seconds to wait for the discovery of
                remote backends.
            backend_names: The backends to retrieve. If not specified, retrieves all.

        Raises:
            QiskitBackendNotFoundError: if backend not found

        Returns:
            A dict of the remote backend instances, keyed by backend name.
        """
        ret = OrderedDict()  # type: ignore[var-annotated]
        if backend_names:
            try:
                configs_list = [self._api_client.backend_config(
                    backend_name) for backend_name in backend_names]
            except RequestsApiError as err:
                if err.status_code == 404:
                    raise QiskitBackendNotFoundError("No backend matches the criteria")
                raise QiskitBackendNotFoundError("Backend request is invalid.")

        else:
            configs_list = self._api_client.list_backends(timeout=timeout)
        for raw_config in configs_list:
            # Make sure the raw_config is of proper type
            if not isinstance(raw_config, dict):
                logger.warning("An error occurred when retrieving backend "
                               "information. Some backends might not be available.")
                continue

            try:
                decode_backend_configuration(raw_config)
                try:
                    config = PulseBackendConfiguration.from_dict(raw_config)
                except (KeyError, TypeError):
                    config = QasmBackendConfiguration.from_dict(raw_config)
                backend_cls = IBMQSimulator if config.simulator else IBMQBackend
                back = backend_cls(
                    configuration=config,
                    provider=self,
                    credentials=self.credentials,
                    api_client=self._api_client)
                ret[config.backend_name] = back
                setattr(self._backend, to_python_identifier(config.backend_name), back)
            except Exception:  # pylint: disable=broad-except
                logger.warning(
                    'Remote backend "%s" for provider %s could not be instantiated due to an '
                    'invalid config: %s',
                    raw_config.get('backend_name', raw_config.get('name', 'unknown')),
                    repr(self), traceback.format_exc())

        return ret

    def get_backend(self, name: str = None, **kwargs: Dict[str, Any]) -> Union[IBMQBackend, Any]:
        """Retrieve a backend.

        Args:
            name: the backend name
            kwargs: additional backend filters

        Raises:
            QiskitBackendNotFoundError: If (1) more than one or (2) no backend matches the criteria.

        Returns:
            the backend
        """
        # Load backends by criteria
        backends = self.backends(name, **kwargs)
        # Discover by name if no corresponding backends have already been loaded.
        # TODO: API Implement discover by filters.
        if not backends:
            self._discover_remote_backends(backend_names=([name] if name else None))
            backends = self.backends(name, **kwargs)
        if len(backends) > 1:
            raise QiskitBackendNotFoundError("More than one backend matches the criteria")
        if not backends:
            raise QiskitBackendNotFoundError("No backend matches the criteria")

        return backends[0]

    def run_circuits(
            self,
            circuits: Union[QuantumCircuit, List[QuantumCircuit]],
            backend: Union[Backend, BaseBackend],
            shots: Optional[int] = None,
            initial_layout: Optional[Union[Layout, Dict, List]] = None,
            layout_method: Optional[str] = None,
            routing_method: Optional[str] = None,
            translation_method: Optional[str] = None,
            seed_transpiler: Optional[int] = None,
            optimization_level: int = 1,
            init_qubits: bool = True,
            rep_delay: Optional[float] = None,
            transpiler_options: Optional[dict] = None,
            measurement_error_mitigation: bool = False,
            use_measure_esp: Optional[bool] = None,
            **run_config: Dict
    ) -> 'runtime_job.RuntimeJob':
        """Execute the input circuit(s) on a backend using the runtime service.

        Note:
            This method uses the IBM Quantum runtime service which is not
            available to all accounts.

        Args:
            circuits: Circuit(s) to execute.

            backend: Backend to execute circuits on.
                Transpiler options are automatically grabbed from backend configuration
                and properties unless otherwise specified.

            shots: Number of repetitions of each circuit, for sampling. If not specified,
                the backend default is used.

            initial_layout: Initial position of virtual qubits on physical qubits.

            layout_method: Name of layout selection pass ('trivial', 'dense',
                'noise_adaptive', 'sabre').
                Sometimes a perfect layout can be available in which case the layout_method
                may not run.

            routing_method: Name of routing pass ('basic', 'lookahead', 'stochastic', 'sabre')

            translation_method: Name of translation pass ('unroller', 'translator', 'synthesis')

            seed_transpiler: Sets random seed for the stochastic parts of the transpiler.

            optimization_level: How much optimization to perform on the circuits.
                Higher levels generate more optimized circuits, at the expense of longer
                transpilation time.
                If None, level 1 will be chosen as default.

            init_qubits: Whether to reset the qubits to the ground state for each shot.

            rep_delay: Delay between programs in seconds. Only supported on certain
                backends (``backend.configuration().dynamic_reprate_enabled`` ). If supported,
                ``rep_delay`` will be used instead of ``rep_time`` and must be from the
                range supplied by the backend (``backend.configuration().rep_delay_range``).
                Default is given by ``backend.configuration().default_rep_delay``.

            transpiler_options: Additional transpiler options.

            measurement_error_mitigation: Whether to apply measurement error mitigation.

            use_measure_esp: Whether to use excited state promoted (ESP) readout for measurements
                which are the final instruction on a qubit. ESP readout can offer higher fidelity
                than standard measurement sequences. See
                `here <https://arxiv.org/pdf/2008.08571.pdf>`_.

            **run_config: Extra arguments used to configure the circuit execution.

        Returns:
            Runtime job.
        """
        inputs = copy.deepcopy(run_config)  # type: Dict[str, Any]
        inputs['circuits'] = circuits
        inputs['optimization_level'] = optimization_level
        inputs['init_qubits'] = init_qubits
        inputs['measurement_error_mitigation'] = measurement_error_mitigation
        if shots:
            inputs['shots'] = shots
        if initial_layout:
            inputs['initial_layout'] = initial_layout
        if layout_method:
            inputs['layout_method'] = layout_method
        if routing_method:
            inputs['routing_method'] = routing_method
        if translation_method:
            inputs['translation_method'] = translation_method
        if seed_transpiler:
            inputs['seed_transpiler'] = seed_transpiler
        if rep_delay:
            inputs['rep_delay'] = rep_delay
        if transpiler_options:
            inputs['transpiler_options'] = transpiler_options
        if use_measure_esp is not None:
            inputs['use_measure_esp'] = use_measure_esp

        options = {'backend_name': backend.name()}
        return self.runtime.run('circuit-runner', options=options, inputs=inputs,
                                result_decoder=RunnerResult)

    def service(self, name: str) -> Any:
        """Return the specified service.

        Args:
            name: Name of the service.

        Returns:
            The specified service.

        Raises:
            IBMQInputValueError: If an unknown service name is specified.
            IBMQNotAuthorizedError: If the account is not authorized to use
                the service.
        """
        if name not in self._services:
            raise IBMQInputValueError(f"Unknown service {name} specified.")

        if self._services[name] is None:
            raise IBMQNotAuthorizedError("You are not authorized to use this service.")

        return self._services[name]

    def services(self) -> Dict:
        """Return all available services.

        Returns:
            All services available to this provider.
        """
        return {key: val for key, val in self._services.items() if val is not None}

    def has_service(self, name: str) -> bool:
        """Check if this provider has access to the service.

        Args:
            name: Name of the service.

        Returns:
            Whether the provider has access to the service.

        Raises:
            IBMQInputValueError: If an unknown service name is specified.
        """
        if name not in self._services:
            raise IBMQInputValueError(f"Unknown service {name} specified.")

        if self._services[name] is None:
            return False

        return True

    @property
    def backend(self) -> IBMQBackendService:
        """Return the backend service.

        Returns:
            The backend service instance.
        """
        return self._backend

    @property
    def experiment(self) -> IBMExperimentService:
        """Return the experiment service.

        Returns:
            The experiment service instance.

        Raises:
            IBMQNotAuthorizedError: If the account is not authorized to use
                the experiment service.
        """
        if self._experiment:
            return self._experiment
        else:
            raise IBMQNotAuthorizedError("You are not authorized to use the experiment service.")

    @property
    def random(self) -> IBMQRandomService:
        """Return the random number service.

        Returns:
            The random number service instance.

        Raises:
            IBMQNotAuthorizedError: If the account is not authorized to use
                the service.
        """
        if self._random:
            return self._random
        else:
            raise IBMQNotAuthorizedError("You are not authorized to use the service.")

    @property
    def runtime(self) -> IBMRuntimeService:
        """Return the runtime service.

        Returns:
            The runtime service instance.

        Raises:
            IBMQNotAuthorizedError: If the account is not authorized to use the service.
        """
        if self._runtime:
            return self._runtime
        else:
            raise IBMQNotAuthorizedError("You are not authorized to use the runtime service.")

    def __eq__(
            self,
            other: Any
    ) -> bool:
        if not isinstance(other, AccountProvider):
            return False
        return self.credentials == other.credentials

    def __repr__(self) -> str:
        credentials_info = "hub='{}', group='{}', project='{}'".format(
            self.credentials.hub, self.credentials.group, self.credentials.project)

        return "<{} for IBMQ({})>".format(
            self.__class__.__name__, credentials_info)<|MERGE_RESOLUTION|>--- conflicted
+++ resolved
@@ -35,13 +35,10 @@
 
 from .api.clients import AccountClient
 from .credentials import Credentials
-<<<<<<< HEAD
 from .exceptions import IBMQInputValueError, IBMQNotAuthorizedError
-=======
 from .ibmqbackendservice import IBMQBackendService  # pylint: disable=cyclic-import
 from .utils.json_decoder import decode_backend_configuration
 from .random.ibmqrandomservice import IBMQRandomService  # pylint: disable=cyclic-import
->>>>>>> 3de21f2a
 from .experiment import IBMExperimentService  # pylint: disable=cyclic-import
 from .ibmqbackend import (IBMQBackend,  # pylint: disable=cyclic-import
                           IBMQSimulator)
