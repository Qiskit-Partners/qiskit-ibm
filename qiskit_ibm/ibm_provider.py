--- conflicted
+++ resolved
@@ -19,46 +19,24 @@
 from typing import Dict, List, Optional, Any, Callable, Tuple, Union
 
 from qiskit.providers import ProviderV1 as Provider  # type: ignore[attr-defined]
-<<<<<<< HEAD
-from qiskit.providers.models import (QasmBackendConfiguration,
-                                     PulseBackendConfiguration)
-=======
-from qiskit.circuit import QuantumCircuit
 from qiskit.providers.backend import BackendV1 as Backend
 from qiskit.providers.exceptions import QiskitBackendNotFoundError
-from qiskit.transpiler import Layout
-
-from qiskit_ibm.runtime import runtime_job  # pylint: disable=unused-import
->>>>>>> ace26625
 
 from .api.clients import AuthClient, VersionClient
 from .apiconstants import QISKIT_IBM_API_URL
-<<<<<<< HEAD
-from .credentials import Credentials, HubGroupProject, discover_credentials
-from .credentials.configrc import (remove_credentials, read_credentials_from_qiskitrc,
-                                   store_credentials)
-from .credentials.exceptions import HubGroupProjectInvalidStateError
-=======
-from .ibm_backend import IBMBackend  # pylint: disable=cyclic-import
 from .credentials import Credentials, HubGroupProjectID, discover_credentials
 from .credentials.configrc import (remove_credentials, read_credentials_from_qiskitrc,
                                    store_credentials)
 from .credentials.exceptions import HubGroupProjectIDInvalidStateError
-from .hub_group_project import HubGroupProject  # pylint: disable=cyclic-import
-from .ibm_backend_service import IBMBackendService  # pylint: disable=cyclic-import
-from .random.ibm_random_service import IBMRandomService  # pylint: disable=cyclic-import
-from .experiment import IBMExperimentService  # pylint: disable=cyclic-import
-from .runtime.ibm_runtime_service import IBMRuntimeService  # pylint: disable=cyclic-import
->>>>>>> ace26625
 from .exceptions import (IBMNotAuthorizedError, IBMInputValueError, IBMProviderCredentialsNotFound,
                          IBMProviderCredentialsInvalidFormat, IBMProviderCredentialsInvalidToken,
                          IBMProviderCredentialsInvalidUrl, IBMProviderError, IBMProviderValueError,
                          IBMProviderMultipleCredentialsFound)
 from .experiment import IBMExperimentService  # pylint: disable=cyclic-import
-from .ibm_backend import IBMBackend, IBMSimulator  # pylint: disable=cyclic-import
+from .hub_group_project import HubGroupProject  # pylint: disable=cyclic-import
+from .ibm_backend import IBMBackend  # pylint: disable=cyclic-import
 from .ibm_backend_service import IBMBackendService  # pylint: disable=cyclic-import
 from .random.ibm_random_service import IBMRandomService  # pylint: disable=cyclic-import
-from .utils.json_decoder import decode_backend_configuration
 
 logger = logging.getLogger(__name__)
 
@@ -101,8 +79,7 @@
         in decreasing order of priority.
 
         * The hub/group/project you explicity specify when calling a service.
-          Ex: `provider.get_backend()`, `provider.runtime.run()`,
-          `provider.experiment.create_experiment()`, etc.
+          Ex: `provider.get_backend()`, `provider.experiment.create_experiment()`, etc.
         * The hub/group/project required for the service.
         * The default hub/group/project you set using `save_account()`.
         * A premium hub/group/project in your account.
@@ -164,7 +141,6 @@
 
         Returns:
             An instance of IBMProvider with services like :class:`~qiskit_ibm.IBMBackendService`,
-            :class:`~qiskit_ibm.runtime.IBMRuntimeService`,
             :class:`~qiskit_ibm.experiment.IBMExperimentService` and
             :class:`~qiskit_ibm.random.IBMRandomService`
             as available to the account.
@@ -382,44 +358,8 @@
             hub: Optional[str] = None,
             group: Optional[str] = None,
             project: Optional[str] = None,
-<<<<<<< HEAD
-            **kwargs: Any
-    ) -> None:
-        # pylint: disable=unused-argument,unsubscriptable-object
-        super().__init__()
-        if self._credentials:
-            self.credentials = self._credentials
-            self._api_client = AccountClient(self.credentials,
-                                             **self.credentials.connection_parameters())
-            # Initialize the internal list of backends.
-            self.__backends: Dict[str, IBMBackend] = {}
-            self._backend = IBMBackendService(self)
-            # Initialize other services.
-            self._random = IBMRandomService(self) if self.credentials.extractor_url else None
-            self._experiment = IBMExperimentService(self) \
-                if self.credentials.experiment_url else None
-            self._services = {'backend': self._backend,
-                              'random': self._random,
-                              'experiment': self._experiment}
-
-    @property
-    def _backends(self) -> Dict[str, IBMBackend]:
-        """Gets the backends for the provider, if not loaded.
-
-        Returns:
-            Dict[str, IBMBackend]: the backends
-        """
-        if not self.__backends:
-            self.__backends = self._discover_remote_backends()
-        return self.__backends
-
-    @_backends.setter
-    def _backends(self, value: Dict[str, IBMBackend]) -> None:
-        """Sets the value for the account's backends.
-=======
     ) -> List[HubGroupProject]:
         """Return a list of `HubGroupProject` instances, subject to optional filtering.
->>>>>>> ace26625
 
         Args:
             hub: Name of the hub.
@@ -445,7 +385,6 @@
         self._backend = None
         self._experiment = None
         self._random = None
-        self._runtime = None
         hgps = self._get_hgps()
         for hgp in hgps:
             # Initialize backend service
@@ -458,15 +397,11 @@
             if not self._random:
                 self._random = IBMRandomService(self, hgp) \
                     if hgp.has_service('random') else None
-            if not self._runtime:
-                self._runtime = IBMRuntimeService(self, hgp) \
-                    if hgp.has_service('runtime') else None
-            if all([self._backend, self._experiment, self._random, self._runtime]):
+            if all([self._backend, self._experiment, self._random]):
                 break
         self._services = {'backend': self._backend,
                           'random': self._random,
-                          'experiment': self._experiment,
-                          'runtime': self._runtime}
+                          'experiment': self._experiment}
 
     @property
     def backend(self) -> IBMBackendService:
@@ -509,27 +444,7 @@
         else:
             raise IBMNotAuthorizedError("You are not authorized to use the service.")
 
-<<<<<<< HEAD
-    @classmethod
-    def active_account(cls) -> Optional[Dict[str, str]]:
-=======
-    @property
-    def runtime(self) -> IBMRuntimeService:
-        """Return the runtime service.
-
-        Returns:
-            The runtime service instance.
-
-        Raises:
-            IBMNotAuthorizedError: If the account is not authorized to use the service.
-        """
-        if self._runtime:
-            return self._runtime
-        else:
-            raise IBMNotAuthorizedError("You are not authorized to use the runtime service.")
-
     def active_account(self) -> Optional[Dict[str, str]]:
->>>>>>> ace26625
         """Return the IBM Quantum account currently in use for the session.
 
         Returns:
@@ -735,120 +650,6 @@
             return False
         return True
 
-<<<<<<< HEAD
-=======
-    def run_circuits(
-            self,
-            circuits: Union[QuantumCircuit, List[QuantumCircuit]],
-            backend_name: str,
-            shots: Optional[int] = None,
-            initial_layout: Optional[Union[Layout, Dict, List]] = None,
-            layout_method: Optional[str] = None,
-            routing_method: Optional[str] = None,
-            translation_method: Optional[str] = None,
-            seed_transpiler: Optional[int] = None,
-            optimization_level: int = 1,
-            init_qubits: bool = True,
-            rep_delay: Optional[float] = None,
-            transpiler_options: Optional[dict] = None,
-            measurement_error_mitigation: bool = False,
-            use_measure_esp: Optional[bool] = None,
-            hub: Optional[str] = None,
-            group: Optional[str] = None,
-            project: Optional[str] = None,
-            **run_config: Dict
-    ) -> 'runtime_job.RuntimeJob':
-        """Execute the input circuit(s) on a backend using the runtime service.
-
-        Note:
-            This method uses the IBM Quantum runtime service which is not
-            available to all accounts.
-
-        Args:
-            circuits: Circuit(s) to execute.
-
-            backend_name: Name of the backend to execute circuits on.
-                Transpiler options are automatically grabbed from backend configuration
-                and properties unless otherwise specified.
-
-            shots: Number of repetitions of each circuit, for sampling. If not specified,
-                the backend default is used.
-
-            initial_layout: Initial position of virtual qubits on physical qubits.
-
-            layout_method: Name of layout selection pass ('trivial', 'dense',
-                'noise_adaptive', 'sabre').
-                Sometimes a perfect layout can be available in which case the layout_method
-                may not run.
-
-            routing_method: Name of routing pass ('basic', 'lookahead', 'stochastic', 'sabre')
-
-            translation_method: Name of translation pass ('unroller', 'translator', 'synthesis')
-
-            seed_transpiler: Sets random seed for the stochastic parts of the transpiler.
-
-            optimization_level: How much optimization to perform on the circuits.
-                Higher levels generate more optimized circuits, at the expense of longer
-                transpilation time.
-                If None, level 1 will be chosen as default.
-
-            init_qubits: Whether to reset the qubits to the ground state for each shot.
-
-            rep_delay: Delay between programs in seconds. Only supported on certain
-                backends (``backend.configuration().dynamic_reprate_enabled`` ). If supported,
-                ``rep_delay`` will be used instead of ``rep_time`` and must be from the
-                range supplied by the backend (``backend.configuration().rep_delay_range``).
-                Default is given by ``backend.configuration().default_rep_delay``.
-
-            transpiler_options: Additional transpiler options.
-
-            measurement_error_mitigation: Whether to apply measurement error mitigation.
-
-            use_measure_esp: Whether to use excited state promoted (ESP) readout for measurements
-                which are the final instruction on a qubit. ESP readout can offer higher fidelity
-                than standard measurement sequences. See
-                `here <https://arxiv.org/pdf/2008.08571.pdf>`_.
-
-            hub: Name of the hub.
-
-            group: Name of the group.
-
-            project: Name of the project.
-
-            **run_config: Extra arguments used to configure the circuit execution.
-
-        Returns:
-            Runtime job.
-        """
-        inputs = copy.deepcopy(run_config)  # type: Dict[str, Any]
-        inputs['circuits'] = circuits
-        inputs['optimization_level'] = optimization_level
-        inputs['init_qubits'] = init_qubits
-        inputs['measurement_error_mitigation'] = measurement_error_mitigation
-        if shots:
-            inputs['shots'] = shots
-        if initial_layout:
-            inputs['initial_layout'] = initial_layout
-        if layout_method:
-            inputs['layout_method'] = layout_method
-        if routing_method:
-            inputs['routing_method'] = routing_method
-        if translation_method:
-            inputs['translation_method'] = translation_method
-        if seed_transpiler:
-            inputs['seed_transpiler'] = seed_transpiler
-        if rep_delay:
-            inputs['rep_delay'] = rep_delay
-        if transpiler_options:
-            inputs['transpiler_options'] = transpiler_options
-        if use_measure_esp is not None:
-            inputs['use_measure_esp'] = use_measure_esp
-        options = {'backend_name': backend_name}
-        return self.runtime.run('circuit-runner', options=options, inputs=inputs,
-                                result_decoder=RunnerResult,
-                                hub=hub, group=group, project=project)
-
->>>>>>> ace26625
     def service(self, name: str) -> Any:
         """Return the specified service.
 
