# This code is part of Qiskit.
#
# (C) Copyright IBM 2021.
#
# This code is licensed under the Apache License, Version 2.0. You may
# obtain a copy of this license in the LICENSE.txt file in the root directory
# of this source tree or at http://www.apache.org/licenses/LICENSE-2.0.
#
# Any modifications or derivative works of this code must retain this
# copyright notice, and modified files need to carry a notice indicating
# that they have been altered from the originals.

"""Provider for a single IBM Quantum account."""

import logging
from typing import Dict, List, Optional, Any, Callable, Tuple, Union
from collections import OrderedDict
import traceback
import copy
import os

from qiskit.providers import ProviderV1 as Provider  # type: ignore[attr-defined]
from qiskit.circuit import QuantumCircuit
from qiskit.providers.backend import BackendV1 as Backend
from qiskit.providers.exceptions import QiskitBackendNotFoundError
from qiskit.transpiler import Layout

from qiskit_ibm.runtime import runtime_job  # pylint: disable=unused-import

from .api.clients import AuthClient, VersionClient
from .apiconstants import QISKIT_IBM_API_URL
from .ibm_backend import IBMBackend  # pylint: disable=cyclic-import
from .credentials import Credentials, HubGroupProjectID, discover_credentials
from .credentials.configrc import (remove_credentials, read_credentials_from_qiskitrc,
                                   store_credentials)
from .credentials.exceptions import HubGroupProjectIDInvalidStateError
from .hub_group_project import HubGroupProject  # pylint: disable=cyclic-import
from .ibm_backend_service import IBMBackendService  # pylint: disable=cyclic-import
from .random.ibm_random_service import IBMRandomService  # pylint: disable=cyclic-import
from .runtime.ibm_runtime_service import IBMRuntimeService  # pylint: disable=cyclic-import
from .exceptions import (IBMNotAuthorizedError, IBMInputValueError, IBMProviderCredentialsNotFound,
                         IBMProviderCredentialsInvalidFormat, IBMProviderCredentialsInvalidToken,
                         IBMProviderCredentialsInvalidUrl, IBMProviderError, IBMProviderValueError,
                         IBMProviderMultipleCredentialsFound)
from .runner_result import RunnerResult  # pylint: disable=cyclic-import

logger = logging.getLogger(__name__)


class IBMProvider(Provider):
    """Provides access to the IBM Quantum services available to an account.

    Authenticate against IBM Quantum for use from saved credentials or during session.

    Credentials can be saved to disk by calling the `save_account()` method::

        from qiskit_ibm import IBMProvider
        IBMProvider.save_account(token=<INSERT_IBM_QUANTUM_TOKEN>)

    You can set the default project using the `hub`, `group`, and `project` keywords
    in `save_account()`. Once credentials are saved you can simply instantiate the
    provider like below to load the saved account and default project::

        from qiskit_ibm import IBMProvider
        provider = IBMProvider()

    Instead of saving credentials to disk, you can also set the environment
    variables QISKIT_IBM_API_TOKEN, QISKIT_IBM_API_URL, QISKIT_IBM_HUB, QISKIT_IBM_GROUP
    and QISKIT_IBM_PROJECT and then instantiate the provider like below::

        from qiskit_ibm import IBMProvider
        provider = IBMProvider()

    You can also enable an account just for the current session by instantiating
    the provider with the API token::

        from qiskit_ibm import IBMProvider
        provider = IBMProvider(token=<INSERT_IBM_QUANTUM_TOKEN>)

    `token` is the only required attribute that needs to be set using one of the above methods.
    If no `url` is set, it defaults to 'https://auth.quantum-computing.ibm.com/api'.

    Note:
        The hub/group/project is selected based on the below selection order,
        in decreasing order of priority.

        * The hub/group/project you explicity specify when calling a service.
          Ex: `provider.get_backend()`, `provider.runtime.run()`,
          `provider.experiment.create_experiment()`, etc.
        * The hub/group/project required for the service.
        * The default hub/group/project you set using `save_account()`.
        * A premium hub/group/project in your account.
        * An open access hub/group/project.

    The IBMProvider offers different services. The main service,
    :class:`~qiskit_ibm.ibm_backend_service.IBMBackendService` gives access to IBM Quantum
    devices and simulators.

    You can obtain an instance of a service using the :meth:`service()` method
    or as an attribute of this ``IBMProvider`` instance. For example::

        backend_service = provider.service('backend')
        backend_service = provider.backend

    Since :class:`~qiskit_ibm.ibm_backend_service.IBMBackendService`
    is the main service, some of the backend-related methods are available
    through this class for convenience.

    The :meth:`backends()` method returns all the backends available to this account::

        backends = provider.backends()

    The :meth:`get_backend()` method returns a backend that matches the filters
    passed as argument. An example of retrieving a backend that matches a
    specified name::

        simulator_backend = provider.get_backend('ibmq_qasm_simulator')

    It is also possible to use the ``backend`` attribute to reference a backend.
    As an example, to retrieve the same backend from the example above::

        simulator_backend = provider.backend.ibmq_qasm_simulator

    Note:
        The ``backend`` attribute can be used to autocomplete the names of
        backends available to this account. To autocomplete, press ``tab``
        after ``provider.backend.``. This feature may not be available
        if an error occurs during backend discovery. Also note that
        this feature is only available in interactive sessions, such as
        in Jupyter Notebook and the Python interpreter.
    """

    def __init__(
            self,
            token: Optional[str] = None,
            url: Optional[str] = None,
            **kwargs: Any
    ) -> None:
        """IBMProvider constructor

        Args:
            token: IBM Quantum token.
            url: URL for the IBM Quantum authentication server.
            **kwargs: Additional settings for the connection:

                * proxies (dict): proxy configuration.
                * verify (bool): verify the server's TLS certificate.

        Returns:
            An instance of IBMProvider with services like :class:`~qiskit_ibm.IBMBackendService`,
            :class:`~qiskit_ibm.runtime.IBMRuntimeService`,
            :class:`~qiskit_ibm.experiment.IBMExperimentService` and
            :class:`~qiskit_ibm.random.IBMRandomService`
            as available to the account.

        Raises:
            IBMProviderCredentialsInvalidFormat: If the default hub/group/project saved on
                disk could not be parsed.
            IBMProviderCredentialsNotFound: If no IBM Quantum credentials can be found.
            IBMProviderCredentialsInvalidUrl: If the URL specified is not
                a valid IBM Quantum authentication URL.
            IBMProviderCredentialsInvalidToken: If the `token` is not a valid IBM Quantum token.
        """
        # pylint: disable=unused-argument,unsubscriptable-object
        super().__init__()
        account_credentials, account_preferences = self._resolve_credentials(
            token=token,
            url=url,
            **kwargs
        )
        self._initialize_hgps(credentials=account_credentials, preferences=account_preferences)
        self._initialize_services()

    def _resolve_credentials(
            self,
            token: Optional[str] = None,
            url: Optional[str] = None,
            **kwargs: Any
    ) -> Tuple[Credentials, Dict]:
        """Resolve credentials after looking up env variables and credentials saved on disk

        Args:
            token: IBM Quantum token.
            url: URL for the IBM Quantum authentication server.
            **kwargs: Additional settings for the connection:

                * proxies (dict): proxy configuration.
                * verify (bool): verify the server's TLS certificate.

        Returns:
            Tuple of account_credentials, preferences

        Raises:
            IBMProviderCredentialsInvalidFormat: If the default hub/group/project saved on
                disk could not be parsed.
            IBMProviderCredentialsNotFound: If no IBM Quantum credentials can be found.
            IBMProviderCredentialsInvalidToken: If the `token` is not a valid IBM Quantum token.
            IBMProviderMultipleCredentialsFound: If multiple IBM Quantum credentials are found.
        """
        if token:
            if not isinstance(token, str):
                raise IBMProviderCredentialsInvalidToken(
                    'Invalid IBM Quantum token '
                    'found: "{}" of type {}.'.format(token, type(token)))
            url = url or os.getenv('QISKIT_IBM_API_URL') or QISKIT_IBM_API_URL
            account_credentials = Credentials(token=token, url=url, auth_url=url, **kwargs)
            preferences: Optional[Dict] = {}
        else:
            # Check for valid credentials in env variables or qiskitrc file.
            try:
                saved_credentials, preferences = discover_credentials()
            except HubGroupProjectIDInvalidStateError as ex:
                raise IBMProviderCredentialsInvalidFormat(
                    'Invalid hub/group/project data found {}'
                    .format(str(ex))) from ex
            credentials_list = list(saved_credentials.values())
            if not credentials_list:
                raise IBMProviderCredentialsNotFound(
                    'No IBM Quantum credentials found.')
            if len(credentials_list) > 1:
                raise IBMProviderMultipleCredentialsFound(
                    'Multiple IBM Quantum Experience credentials found.')
            account_credentials = credentials_list[0]
        return account_credentials, preferences

    def _initialize_hgps(
            self,
            credentials: Credentials,
            preferences: Optional[Dict] = None
    ) -> None:
        """Authenticate against IBM Quantum and populate the hub/group/projects.

        Args:
            credentials: Credentials for IBM Quantum.
            preferences: Account preferences.

        Raises:
            IBMProviderCredentialsInvalidUrl: If the URL specified is not
                a valid IBM Quantum authentication URL.
            IBMProviderError: If no hub/group/project could be found for this account.
        """
        self._hgps: Dict[HubGroupProjectID, HubGroupProject] = OrderedDict()
        version_info = self._check_api_version(credentials)
        # Check the URL is a valid authentication URL.
        if not version_info['new_api'] or 'api-auth' not in version_info:
            raise IBMProviderCredentialsInvalidUrl(
                'The URL specified ({}) is not an IBM Quantum authentication URL. '
                'Valid authentication URL: {}.'
                .format(credentials.url, QISKIT_IBM_API_URL))
        auth_client = AuthClient(credentials.token,
                                 credentials.base_url,
                                 **credentials.connection_parameters())
        service_urls = auth_client.current_service_urls()
        user_hubs = auth_client.user_hubs()
        preferences = preferences or {}
        is_open = True  # First hgp is open access
        for hub_info in user_hubs:
            # Build credentials.
            hgp_credentials = Credentials(
                credentials.token,
                access_token=auth_client.current_access_token(),
                url=service_urls['http'],
                auth_url=credentials.auth_url,
                websockets_url=service_urls['ws'],
                proxies=credentials.proxies,
                verify=credentials.verify,
                services=service_urls.get('services', {}),
                default_provider=credentials.default_provider,
                **hub_info
            )
            hgp_credentials.preferences = \
                preferences.get(hgp_credentials.unique_id(), {})
            # Build the hgp.
            try:
                hgp = HubGroupProject(credentials=hgp_credentials, provider=self, is_open=is_open)
                self._hgps[hgp.credentials.unique_id()] = hgp
                is_open = False  # hgps after first are premium and not open access
            except Exception:  # pylint: disable=broad-except
                # Catch-all for errors instantiating the hgp.
                logger.warning('Unable to instantiate hub/group/project for %s: %s',
                               hub_info, traceback.format_exc())
        if not self._hgps:
            raise IBMProviderError('No hub/group/project could be found for this account.')
        # Move open hgp to end of the list
        if len(self._hgps) > 1:
            open_hgp = self._get_hgp()
            self._hgps.move_to_end(open_hgp.credentials.unique_id())
        if credentials.default_provider:
            # Move user selected hgp to front of the list
            hub, group, project = credentials.default_provider.to_tuple()
            default_hgp = self._get_hgp(hub=hub, group=group, project=project)
            self._hgps.move_to_end(default_hgp.credentials.unique_id(), last=False)

    @staticmethod
    def _check_api_version(credentials: Credentials) -> Dict[str, Union[bool, str]]:
        """Check the version of the remote server in a set of credentials.

        Args:
            credentials: IBM Quantum Credentials

        Returns:
            A dictionary with version information.
        """
        version_finder = VersionClient(credentials.base_url,
                                       **credentials.connection_parameters())
        return version_finder.version()

    def _get_hgp(
            self,
            hub: Optional[str] = None,
            group: Optional[str] = None,
            project: Optional[str] = None,
            backend_name: Optional[str] = None,
            service_name: Optional[str] = None
    ) -> HubGroupProject:
        """Return an instance of `HubGroupProject` for a single hub/group/project combination.

        This function also allows to find the `HubGroupProject` that contains a backend
        `backend_name` providing service `service_name`.

        Args:
            hub: Name of the hub.
            group: Name of the group.
            project: Name of the project.
            backend_name: Name of the IBM Quantum backend.
            service_name: Name of the IBM Quantum service.

        Returns:
            An instance of `HubGroupProject` that matches the specified criteria or the default.

        Raises:
            IBMProviderError: If no hub/group/project matches the specified criteria,
                if more than one hub/group/project matches the specified criteria, if
                no hub/group/project could be found for this account or if no backend matches the
                criteria.
        """
        # If any `hub`, `group`, or `project` is specified, make sure all parameters are set.
        if any([hub, group, project]) and not all([hub, group, project]):
            raise IBMProviderError('The hub, group, and project parameters must all be '
                                   'specified. '
                                   'hub = "{}", group = "{}", project = "{}"'
                                   .format(hub, group, project))
        hgps = self._get_hgps(hub=hub, group=group, project=project)
        if any([hub, group, project]):
            if not hgps:
                raise IBMProviderError('No hub/group/project matches the specified criteria: '
                                       'hub = {}, group = {}, project = {}'
                                       .format(hub, group, project))
            if len(hgps) > 1:
                raise IBMProviderError('More than one hub/group/project matches the '
                                       'specified criteria. hub = {}, group = {}, project = {}'
                                       .format(hub, group, project))
        elif not hgps:
            # Prevent edge case where no hub/group/project is available.
            raise IBMProviderError('No hub/group/project could be found for this account.')
        elif backend_name and service_name:
            for hgp in hgps:
                if hgp.has_service(service_name) and \
                        hgp.get_backend(backend_name):
                    return hgp
            raise IBMProviderError("No backend matches the criteria.")
        return hgps[0]

    def _get_hgps(
            self,
            hub: Optional[str] = None,
            group: Optional[str] = None,
            project: Optional[str] = None,
<<<<<<< HEAD
            **kwargs: Any
    ) -> None:
        # pylint: disable=unused-argument,unsubscriptable-object
        super().__init__()
        if self._credentials:
            self.credentials = self._credentials
            self._api_client = AccountClient(self.credentials,
                                             **self.credentials.connection_parameters())
            # Initialize the internal list of backends.
            self.__backends: Dict[str, IBMBackend] = {}
            self._backend = IBMBackendService(self)
            # Initialize other services.
            self._random = IBMRandomService(self) if self.credentials.extractor_url else None
            self._runtime = IBMRuntimeService(self) \
                if self.credentials.runtime_url else None
            self._services = {'backend': self._backend,
                              'random': self._random,
                              'runtime': self._runtime}

    @property
    def _backends(self) -> Dict[str, IBMBackend]:
        """Gets the backends for the provider, if not loaded.

        Returns:
            Dict[str, IBMBackend]: the backends
        """
        if not self.__backends:
            self.__backends = self._discover_remote_backends()
        return self.__backends

    @_backends.setter
    def _backends(self, value: Dict[str, IBMBackend]) -> None:
        """Sets the value for the account's backends.
=======
    ) -> List[HubGroupProject]:
        """Return a list of `HubGroupProject` instances, subject to optional filtering.
>>>>>>> ace26625

        Args:
            hub: Name of the hub.
            group: Name of the group.
            project: Name of the project.

        Returns:
            A list of `HubGroupProject` instances that match the specified criteria.
        """
        filters: List[Callable[[HubGroupProjectID], bool]] = []
        if hub:
            filters.append(lambda hgp: hgp.hub == hub)
        if group:
            filters.append(lambda hgp: hgp.group == group)
        if project:
            filters.append(lambda hgp: hgp.project == project)
        hgps = [hgp for key, hgp in self._hgps.items()
                if all(f(key) for f in filters)]
        return hgps

    def _initialize_services(self) -> None:
        """Initialize all services."""
        self._backend = None
        self._experiment = None
        self._random = None
        self._runtime = None
        hgps = self._get_hgps()
        for hgp in hgps:
            # Initialize backend service
            if not self._backend:
                self._backend = IBMBackendService(self, hgp)
            # Initialize other services.
            if not self._experiment:
                self._experiment = IBMExperimentService(self, hgp) \
                    if hgp.has_service('experiment') else None
            if not self._random:
                self._random = IBMRandomService(self, hgp) \
                    if hgp.has_service('random') else None
            if not self._runtime:
                self._runtime = IBMRuntimeService(self, hgp) \
                    if hgp.has_service('runtime') else None
            if all([self._backend, self._experiment, self._random, self._runtime]):
                break
        self._services = {'backend': self._backend,
                          'random': self._random,
                          'experiment': self._experiment,
                          'runtime': self._runtime}

    @property
    def backend(self) -> IBMBackendService:
        """Return the backend service.

        Returns:
            The backend service instance.
        """
        return self._backend

    @property
    def random(self) -> IBMRandomService:
        """Return the random number service.

        Returns:
            The random number service instance.

        Raises:
            IBMNotAuthorizedError: If the account is not authorized to use
                the service.
        """
        if self._random:
            return self._random
        else:
            raise IBMNotAuthorizedError("You are not authorized to use the service.")

    @property
    def runtime(self) -> IBMRuntimeService:
        """Return the runtime service.

        Returns:
            The runtime service instance.

        Raises:
            IBMNotAuthorizedError: If the account is not authorized to use the service.
        """
        if self._runtime:
            return self._runtime
        else:
            raise IBMNotAuthorizedError("You are not authorized to use the runtime service.")

    def active_account(self) -> Optional[Dict[str, str]]:
        """Return the IBM Quantum account currently in use for the session.

        Returns:
            A dictionary with information about the account currently in the session,
                None if there is no active account in session
        """
        if not self._hgps:
            return None
        first_hgp = self._get_hgp()
        return {
            'token': first_hgp.credentials.token,
            'url': first_hgp.credentials.auth_url
        }

    @staticmethod
    def delete_account() -> None:
        """Delete the saved account from disk.

        Raises:
            IBMProviderCredentialsNotFound: If no valid IBM Quantum
                credentials can be found on disk.
            IBMProviderCredentialsInvalidUrl: If invalid IBM Quantum
                credentials are found on disk.
        """
        stored_credentials, _ = read_credentials_from_qiskitrc()
        if not stored_credentials:
            raise IBMProviderCredentialsNotFound(
                'No IBM Quantum credentials found on disk.')
        credentials = list(stored_credentials.values())[0]
        if credentials.url != QISKIT_IBM_API_URL:
            raise IBMProviderCredentialsInvalidUrl(
                'Invalid IBM Quantum credentials found on disk. ')
        remove_credentials(credentials)

    @staticmethod
    def save_account(
            token: str,
            url: str = QISKIT_IBM_API_URL,
            hub: Optional[str] = None,
            group: Optional[str] = None,
            project: Optional[str] = None,
            overwrite: bool = False,
            **kwargs: Any
    ) -> None:
        """Save the account to disk for future use.

        Note:
            If storing a default hub/group/project to disk, all three parameters
            `hub`, `group`, `project` must be specified.

        Args:
            token: IBM Quantum token.
            url: URL for the IBM Quantum authentication server.
            hub: Name of the hub.
            group: Name of the group.
            project: Name of the project.
            overwrite: Overwrite existing credentials.
            **kwargs:
                * proxies (dict): Proxy configuration for the server.
                * verify (bool): If False, ignores SSL certificates errors

        Raises:
            IBMProviderCredentialsInvalidUrl: If the `url` is not a valid
                IBM Quantum authentication URL.
            IBMProviderCredentialsInvalidToken: If the `token` is not a valid
                IBM Quantum token.
            IBMProviderValueError: If only one or two parameters from `hub`, `group`,
                `project` are specified.
        """
        if url != QISKIT_IBM_API_URL:
            raise IBMProviderCredentialsInvalidUrl(
                'Invalid IBM Quantum credentials found.')
        if not token or not isinstance(token, str):
            raise IBMProviderCredentialsInvalidToken(
                'Invalid IBM Quantum token '
                'found: "{}" of type {}.'.format(token, type(token)))
        # If any `hub`, `group`, or `project` is specified, make sure all parameters are set.
        if any([hub, group, project]) and not all([hub, group, project]):
            raise IBMProviderValueError('The hub, group, and project parameters must all be '
                                        'specified when storing a default hub/group/project to '
                                        'disk: hub = "{}", group = "{}", project = "{}"'
                                        .format(hub, group, project))
        # If specified, get the hub/group/project to store.
        default_hgp_id = HubGroupProjectID(hub, group, project) \
            if all([hub, group, project]) else None
        credentials = Credentials(token=token, url=url, default_provider=default_hgp_id, **kwargs)
        store_credentials(credentials, overwrite=overwrite)

    @staticmethod
    def saved_account() -> Dict[str, str]:
        """List the account saved on disk.

        Returns:
            A dictionary with information about the account saved on disk.

        Raises:
            IBMProviderCredentialsInvalidUrl: If invalid IBM Quantum
                credentials are found on disk.
        """
        stored_credentials, _ = read_credentials_from_qiskitrc()
        if not stored_credentials:
            return {}
        credentials = list(stored_credentials.values())[0]
        if credentials.url != QISKIT_IBM_API_URL:
            raise IBMProviderCredentialsInvalidUrl(
                'Invalid IBM Quantum credentials found on disk.')
        return {
            'token': credentials.token,
            'url': credentials.url
        }

    def backends(
            self,
            name: Optional[str] = None,
            filters: Optional[Callable[[List[IBMBackend]], bool]] = None,
            min_num_qubits: Optional[int] = None,
            input_allowed: Optional[Union[str, List[str]]] = None,
            hub: Optional[str] = None,
            group: Optional[str] = None,
            project: Optional[str] = None,
            **kwargs: Any
    ) -> List[IBMBackend]:
        """Return all backends accessible via this account, subject to optional filtering.

        Args:
            name: Backend name to filter by.
            filters: More complex filters, such as lambda functions.
                For example::

                    IBMProvider.backends(filters=lambda b: b.configuration().quantum_volume > 16)
            min_num_qubits: Minimum number of qubits the backend has to have.
            input_allowed: Filter by the types of input the backend supports.
                Valid input types are ``job`` (circuit job) and ``runtime`` (Qiskit Runtime).
                For example, ``inputs_allowed='runtime'`` will return all backends
                that support Qiskit Runtime. If a list is given, the backend must
                support all types specified in the list.
            hub: Name of the hub.
            group: Name of the group.
            project: Name of the project.
            kwargs: Simple filters that specify a ``True``/``False`` criteria in the
                backend configuration, backends status, or provider credentials.
                An example to get the operational backends with 5 qubits::

                    IBMProvider.backends(n_qubits=5, operational=True)

        Returns:
            The list of available backends that match the filter.
        """
        # pylint: disable=arguments-differ
        return self._backend.backends(name=name, filters=filters, min_num_qubits=min_num_qubits,
                                      input_allowed=input_allowed, hub=hub, group=group,
                                      project=project, **kwargs)

    def get_backend(
            self,
            name: str = None,
            hub: Optional[str] = None,
            group: Optional[str] = None,
            project: Optional[str] = None,
            **kwargs: Any
    ) -> Backend:
        """Return a single backend matching the specified filtering.

        Args:
            name (str): name of the backend.
            hub: Name of the hub.
            group: Name of the group.
            project: Name of the project.
            **kwargs: dict used for filtering.

        Returns:
            Backend: a backend matching the filtering.

        Raises:
            QiskitBackendNotFoundError: if no backend could be found or
                more than one backend matches the filtering criteria.
            IBMProviderValueError: If only one or two parameters from `hub`, `group`,
                `project` are specified.
        """
        # pylint: disable=arguments-differ
        backends = self.backends(name, hub=hub, group=group, project=project, **kwargs)
        if len(backends) > 1:
            raise QiskitBackendNotFoundError("More than one backend matches the criteria")
        if not backends:
            raise QiskitBackendNotFoundError("No backend matches the criteria")
        return backends[0]

    def has_service(self, name: str) -> bool:
        """Check if this account has access to the service.

        Args:
            name: Name of the service.

        Returns:
            Whether the account has access to the service.

        Raises:
            IBMInputValueError: If an unknown service name is specified.
        """
        if name not in self._services:
            raise IBMInputValueError(f"Unknown service {name} specified.")
        if self._services[name] is None:
            return False
        return True

    def run_circuits(
            self,
            circuits: Union[QuantumCircuit, List[QuantumCircuit]],
            backend_name: str,
            shots: Optional[int] = None,
            initial_layout: Optional[Union[Layout, Dict, List]] = None,
            layout_method: Optional[str] = None,
            routing_method: Optional[str] = None,
            translation_method: Optional[str] = None,
            seed_transpiler: Optional[int] = None,
            optimization_level: int = 1,
            init_qubits: bool = True,
            rep_delay: Optional[float] = None,
            transpiler_options: Optional[dict] = None,
            measurement_error_mitigation: bool = False,
            use_measure_esp: Optional[bool] = None,
            hub: Optional[str] = None,
            group: Optional[str] = None,
            project: Optional[str] = None,
            **run_config: Dict
    ) -> 'runtime_job.RuntimeJob':
        """Execute the input circuit(s) on a backend using the runtime service.

        Note:
            This method uses the IBM Quantum runtime service which is not
            available to all accounts.

        Args:
            circuits: Circuit(s) to execute.

            backend_name: Name of the backend to execute circuits on.
                Transpiler options are automatically grabbed from backend configuration
                and properties unless otherwise specified.

            shots: Number of repetitions of each circuit, for sampling. If not specified,
                the backend default is used.

            initial_layout: Initial position of virtual qubits on physical qubits.

            layout_method: Name of layout selection pass ('trivial', 'dense',
                'noise_adaptive', 'sabre').
                Sometimes a perfect layout can be available in which case the layout_method
                may not run.

            routing_method: Name of routing pass ('basic', 'lookahead', 'stochastic', 'sabre')

            translation_method: Name of translation pass ('unroller', 'translator', 'synthesis')

            seed_transpiler: Sets random seed for the stochastic parts of the transpiler.

            optimization_level: How much optimization to perform on the circuits.
                Higher levels generate more optimized circuits, at the expense of longer
                transpilation time.
                If None, level 1 will be chosen as default.

            init_qubits: Whether to reset the qubits to the ground state for each shot.

            rep_delay: Delay between programs in seconds. Only supported on certain
                backends (``backend.configuration().dynamic_reprate_enabled`` ). If supported,
                ``rep_delay`` will be used instead of ``rep_time`` and must be from the
                range supplied by the backend (``backend.configuration().rep_delay_range``).
                Default is given by ``backend.configuration().default_rep_delay``.

            transpiler_options: Additional transpiler options.

            measurement_error_mitigation: Whether to apply measurement error mitigation.

            use_measure_esp: Whether to use excited state promoted (ESP) readout for measurements
                which are the final instruction on a qubit. ESP readout can offer higher fidelity
                than standard measurement sequences. See
                `here <https://arxiv.org/pdf/2008.08571.pdf>`_.

            hub: Name of the hub.

            group: Name of the group.

            project: Name of the project.

            **run_config: Extra arguments used to configure the circuit execution.

        Returns:
            Runtime job.
        """
        inputs = copy.deepcopy(run_config)  # type: Dict[str, Any]
        inputs['circuits'] = circuits
        inputs['optimization_level'] = optimization_level
        inputs['init_qubits'] = init_qubits
        inputs['measurement_error_mitigation'] = measurement_error_mitigation
        if shots:
            inputs['shots'] = shots
        if initial_layout:
            inputs['initial_layout'] = initial_layout
        if layout_method:
            inputs['layout_method'] = layout_method
        if routing_method:
            inputs['routing_method'] = routing_method
        if translation_method:
            inputs['translation_method'] = translation_method
        if seed_transpiler:
            inputs['seed_transpiler'] = seed_transpiler
        if rep_delay:
            inputs['rep_delay'] = rep_delay
        if transpiler_options:
            inputs['transpiler_options'] = transpiler_options
        if use_measure_esp is not None:
            inputs['use_measure_esp'] = use_measure_esp
        options = {'backend_name': backend_name}
        return self.runtime.run('circuit-runner', options=options, inputs=inputs,
                                result_decoder=RunnerResult,
                                hub=hub, group=group, project=project)

    def service(self, name: str) -> Any:
        """Return the specified service.

        Args:
            name: Name of the service.

        Returns:
            The specified service.

        Raises:
            IBMInputValueError: If an unknown service name is specified.
            IBMNotAuthorizedError: If the account is not authorized to use
                the service.
        """
        if name not in self._services:
            raise IBMInputValueError(f"Unknown service {name} specified.")
        if self._services[name] is None:
            raise IBMNotAuthorizedError("You are not authorized to use this service.")
        return self._services[name]

    def services(self) -> Dict:
        """Return all available services.

        Returns:
            All services available to this account.
        """
        return {key: val for key, val in self._services.items() if val is not None}

    def __repr__(self) -> str:
        return "<{}>".format(self.__class__.__name__)<|MERGE_RESOLUTION|>--- conflicted
+++ resolved
@@ -149,7 +149,6 @@
         Returns:
             An instance of IBMProvider with services like :class:`~qiskit_ibm.IBMBackendService`,
             :class:`~qiskit_ibm.runtime.IBMRuntimeService`,
-            :class:`~qiskit_ibm.experiment.IBMExperimentService` and
             :class:`~qiskit_ibm.random.IBMRandomService`
             as available to the account.
 
@@ -366,44 +365,8 @@
             hub: Optional[str] = None,
             group: Optional[str] = None,
             project: Optional[str] = None,
-<<<<<<< HEAD
-            **kwargs: Any
-    ) -> None:
-        # pylint: disable=unused-argument,unsubscriptable-object
-        super().__init__()
-        if self._credentials:
-            self.credentials = self._credentials
-            self._api_client = AccountClient(self.credentials,
-                                             **self.credentials.connection_parameters())
-            # Initialize the internal list of backends.
-            self.__backends: Dict[str, IBMBackend] = {}
-            self._backend = IBMBackendService(self)
-            # Initialize other services.
-            self._random = IBMRandomService(self) if self.credentials.extractor_url else None
-            self._runtime = IBMRuntimeService(self) \
-                if self.credentials.runtime_url else None
-            self._services = {'backend': self._backend,
-                              'random': self._random,
-                              'runtime': self._runtime}
-
-    @property
-    def _backends(self) -> Dict[str, IBMBackend]:
-        """Gets the backends for the provider, if not loaded.
-
-        Returns:
-            Dict[str, IBMBackend]: the backends
-        """
-        if not self.__backends:
-            self.__backends = self._discover_remote_backends()
-        return self.__backends
-
-    @_backends.setter
-    def _backends(self, value: Dict[str, IBMBackend]) -> None:
-        """Sets the value for the account's backends.
-=======
     ) -> List[HubGroupProject]:
         """Return a list of `HubGroupProject` instances, subject to optional filtering.
->>>>>>> ace26625
 
         Args:
             hub: Name of the hub.
@@ -427,7 +390,6 @@
     def _initialize_services(self) -> None:
         """Initialize all services."""
         self._backend = None
-        self._experiment = None
         self._random = None
         self._runtime = None
         hgps = self._get_hgps()
@@ -436,20 +398,16 @@
             if not self._backend:
                 self._backend = IBMBackendService(self, hgp)
             # Initialize other services.
-            if not self._experiment:
-                self._experiment = IBMExperimentService(self, hgp) \
-                    if hgp.has_service('experiment') else None
             if not self._random:
                 self._random = IBMRandomService(self, hgp) \
                     if hgp.has_service('random') else None
             if not self._runtime:
                 self._runtime = IBMRuntimeService(self, hgp) \
                     if hgp.has_service('runtime') else None
-            if all([self._backend, self._experiment, self._random, self._runtime]):
+            if all([self._backend, self._random, self._runtime]):
                 break
         self._services = {'backend': self._backend,
                           'random': self._random,
-                          'experiment': self._experiment,
                           'runtime': self._runtime}
 
     @property
