# This code is part of Qiskit.
#
# (C) Copyright IBM 2017, 2021.
#
# This code is licensed under the Apache License, Version 2.0. You may
# obtain a copy of this license in the LICENSE.txt file in the root directory
# of this source tree or at http://www.apache.org/licenses/LICENSE-2.0.
#
# Any modifications or derivative works of this code must retain this
# copyright notice, and modified files need to carry a notice indicating
# that they have been altered from the originals.

"""IBM Quantum job."""

import logging
from abc import ABC, abstractmethod
from typing import Dict, Optional, Any, List, Union
from datetime import datetime
import warnings

from qiskit.providers.job import JobV1 as Job
from qiskit.providers.models import BackendProperties
from qiskit.result import Result
from qiskit_ibm import ibmqbackend  # pylint: disable=unused-import
from qiskit.circuit.quantumcircuit import QuantumCircuit
from qiskit.pulse import Schedule
from qiskit.qobj import QasmQobj, PulseQobj

from ..api.clients import AccountClient
from .queueinfo import QueueInfo

logger = logging.getLogger(__name__)


class IBMQJob(Job, ABC):
    """Abstract base class for all IBM Quantum job."""

    _data = {}  # type: Dict

    def __init__(
            self,
            backend: 'ibmqbackend.IBMQBackend',
            api_client: AccountClient,
            job_id: str,
            name: Optional[str] = None,
            tags: Optional[List[str]] = None,
<<<<<<< HEAD
=======
            run_mode: Optional[str] = None,
            client_info: Optional[Dict[str, str]] = None,
            experiment_id: Optional[str] = None,
>>>>>>> c432043b
            **kwargs: Any
    ) -> None:
        """IBMQJob constructor.

        Args:
            backend: The backend instance used to run this job.
            api_client: Object for connecting to the server.
            job_id: Job ID.
            name: Job name.
            tags: Job tags.
<<<<<<< HEAD
=======
            run_mode: Scheduling mode the job runs in.
            client_info: Client version.
            experiment_id: ID of the experiment this job is part of.
>>>>>>> c432043b
            kwargs: Additional job attributes.
        """
        Job.__init__(self, backend, job_id)
        self._api_client = api_client
        self._name = name
        self._tags = tags or []
<<<<<<< HEAD
=======
        self._run_mode = run_mode
        self._status, self._queue_info = \
            self._get_status_position(status, kwargs.pop('info_queue', None))
        self._use_object_storage = (self._kind == ApiJobKind.QOBJECT_STORAGE)
        self._set_client_version(client_info)
        self._experiment_id = experiment_id
        self._set_result(result)
>>>>>>> c432043b

        self._data = {}
        for key, value in kwargs.items():
            # Append suffix to key to avoid conflicts.
            self._data[key + '_'] = value

    @abstractmethod
    def properties(self) -> Optional[BackendProperties]:
        """Return the backend properties for this job.

        Returns:
            The backend properties used for this job, or ``None`` if
            properties are not available.
        """
        pass

    @abstractmethod
    def result(
            self,
            timeout: Optional[float] = None,
            wait: float = 5,
            partial: bool = False,
            refresh: bool = False
    ) -> Result:
        """Return the result of the job.

        Args:
            timeout: Number of seconds to wait for job.
            wait: Time in seconds between queries.
            partial: If ``True``, return partial results if possible.
            refresh: If ``True``, re-query the server for the result. Otherwise
                return the cached value.

        Returns:
            Job result.
        """
        pass

    @abstractmethod
    def cancel(self) -> bool:
        """Attempt to cancel the job.

        Returns:
            ``True`` if the job is cancelled, else ``False``.
        """
        pass

    @abstractmethod
    def update_name(self, name: str) -> str:
        """Update the name associated with this job.

        Args:
            name: The new `name` for this job.

        Returns:
            The new name associated with this job.
        """
        pass

    @abstractmethod
    def update_tags(
            self,
            new_tags: List[str]
    ) -> List[str]:
        """Update the tags associated with this job.

        Args:
            new_tags: New tags to assign to the job.

        Returns:
            The new tags associated with this job.
        """
        pass

    @abstractmethod
    def error_message(self) -> Optional[str]:
        """Provide details about the reason of failure.

        Returns:
            An error report if the job failed or ``None`` otherwise.
        """
        pass

    @abstractmethod
    def queue_position(self, refresh: bool = False) -> Optional[int]:
        """Return the position of the job in the server queue.

        Args:
            refresh: If ``True``, re-query the server to get the latest value.
                Otherwise return the cached value.

        Returns:
            Position in the queue or ``None`` if position is unknown or not applicable.
        """
        pass

    @abstractmethod
    def queue_info(self) -> Optional[QueueInfo]:
        """Return queue information for this job.

        Returns:
            A :class:`QueueInfo` instance that contains queue information for
            this job, or ``None`` if queue information is unknown or not
            applicable.
        """
        pass

    @abstractmethod
    def creation_date(self) -> datetime:
        """Return job creation date, in local time.

        Returns:
            The job creation date as a datetime object, in local time.
        """
        pass

<<<<<<< HEAD
    def share_level(self) -> str:
        """Return the share level of the job.

        The share level is one of ``global``, ``hub``, ``group``, ``project``, and ``none``.

        Returns:
            The share level of the job.
        """
        warnings.warn("`IBMQJob.share_level()` method is no longer supported "
                      "and will be removed in a future release.",
                      Warning, stacklevel=2)
        return 'none'

    @abstractmethod
=======
>>>>>>> c432043b
    def time_per_step(self) -> Optional[Dict]:
        """Return the date and time information on each step of the job processing.

        Returns:
            Date and time information on job processing steps, in local time,
            or ``None`` if the information is not yet available.
        """
        pass

    @abstractmethod
    def scheduling_mode(self) -> Optional[str]:
        """Return the scheduling mode the job is in.

        Returns:
            The scheduling mode the job is in or ``None`` if the information
            is not available.
        """
<<<<<<< HEAD
        pass
=======
        if self._run_mode is None:
            self.refresh()
            if self._status in [JobStatus.RUNNING, JobStatus.DONE] and self._run_mode is None:
                self._run_mode = "fairshare"

        return self._run_mode

    @property
    def client_version(self) -> Dict[str, str]:
        """Return version of the client used for this job.

        Returns:
            Client version in dictionary format, where the key is the name
                of the client and the value is the version.
        """
        if not self._client_version and not self._refreshed:
            self.refresh()
        return self._client_version

    def _set_client_version(self, data: Dict[str, str]) -> None:
        """Set client version.

        Args:
            data: Client version.
        """
        if data:
            if data.get('name', '').startswith('qiskit'):
                self._client_version = dict(
                    zip(data['name'].split(','), data['version'].split(',')))
            else:
                self._client_version = \
                    {data.get('name', 'unknown'): data.get('version', 'unknown')}
        else:
            self._client_version = {}

    @property
    def experiment_id(self) -> str:
        """Return the experiment ID.

        Returns:
            ID of the experiment this job is part of.
        """
        if not self._experiment_id and not self._refreshed:
            self.refresh()
        return self._experiment_id

    def submit(self) -> None:
        """Unsupported method.

        Note:
            This method is not supported, please use
            :meth:`~qiskit_ibm.ibmqbackend.IBMQBackend.run`
            to submit a job.

        Raises:
            NotImplementedError: Upon invocation.
        """
        raise NotImplementedError("job.submit() is not supported. Please use "
                                  "IBMQBackend.run() to submit a job.")
>>>>>>> c432043b

    @abstractmethod
    def refresh(self) -> None:
        """Obtain the latest job information from the server."""
        pass

    @abstractmethod
    def circuits(self) -> List[Union[QuantumCircuit, Schedule]]:
        """Return the circuits or pulse schedules for this job.

        Returns:
            The circuits or pulse schedules for this job. An empty list
            is returned if the circuits cannot be retrieved (for example, if
            the job uses an old format that is no longer supported).
        """
        pass

    @abstractmethod
    def backend_options(self) -> Dict[str, Any]:
        """Return the backend configuration options used for this job.

        Returns:
            Backend options used for this job.
        """
        pass

    @abstractmethod
    def header(self) -> Dict:
        """Return the user header specified for this job.

        Returns:
            User header specified for this job.
        """
        pass

    def name(self) -> Optional[str]:
        """Return the name assigned to this job.

        Returns:
            Job name or ``None`` if no name was assigned to this job.
        """
        return self._name

    def tags(self) -> List[str]:
        """Return the tags assigned to this job.

        Returns:
            Tags assigned to this job.
        """
        return self._tags.copy()

    def submit(self) -> None:
        """Unsupported method.

        Note:
            This method is not supported, please use
            :meth:`~qiskit_ibm.ibmqbackend.IBMQBackend.run`
            to submit a job.

        Raises:
            NotImplementedError: Upon invocation.
        """
        raise NotImplementedError("job.submit() is not supported. Please use "
                                  "IBMQBackend.run() to submit a job.")

    def qobj(self) -> Optional[Union[QasmQobj, PulseQobj]]:
        """Return the Qobj for this job.

        Returns:
            The Qobj for this job, or ``None`` if the job does not have a Qobj.

        Raises:
            IBMQJobApiError: If an unexpected error occurred when retrieving
                job information from the server.
        """
        warnings.warn("The ``job.qobj()`` method is deprecated and will "
                      "be removed in a future release. You can now pass circuits "
                      "to ``backend.run()`` and use ``job.circuits()``, "
                      "``job.backend_options()``, and ``job.header()`` to retrieve "
                      "circuits, run configuration, and Qobj header, respectively.",
                      DeprecationWarning, stacklevel=2)
        return self._get_qobj()

    @abstractmethod
    def _get_qobj(self) -> Optional[Union[QasmQobj, PulseQobj]]:
        """Return the Qobj for this job.

        Returns:
            The Qobj for this job, or ``None`` if the job does not have a Qobj.
        """
        pass

    def __getattr__(self, name: str) -> Any:
        try:
            return self._data[name]
        except KeyError:
            raise AttributeError('Attribute {} is not defined.'.format(name)) from None<|MERGE_RESOLUTION|>--- conflicted
+++ resolved
@@ -44,12 +44,6 @@
             job_id: str,
             name: Optional[str] = None,
             tags: Optional[List[str]] = None,
-<<<<<<< HEAD
-=======
-            run_mode: Optional[str] = None,
-            client_info: Optional[Dict[str, str]] = None,
-            experiment_id: Optional[str] = None,
->>>>>>> c432043b
             **kwargs: Any
     ) -> None:
         """IBMQJob constructor.
@@ -60,28 +54,12 @@
             job_id: Job ID.
             name: Job name.
             tags: Job tags.
-<<<<<<< HEAD
-=======
-            run_mode: Scheduling mode the job runs in.
-            client_info: Client version.
-            experiment_id: ID of the experiment this job is part of.
->>>>>>> c432043b
             kwargs: Additional job attributes.
         """
         Job.__init__(self, backend, job_id)
         self._api_client = api_client
         self._name = name
         self._tags = tags or []
-<<<<<<< HEAD
-=======
-        self._run_mode = run_mode
-        self._status, self._queue_info = \
-            self._get_status_position(status, kwargs.pop('info_queue', None))
-        self._use_object_storage = (self._kind == ApiJobKind.QOBJECT_STORAGE)
-        self._set_client_version(client_info)
-        self._experiment_id = experiment_id
-        self._set_result(result)
->>>>>>> c432043b
 
         self._data = {}
         for key, value in kwargs.items():
@@ -198,23 +176,6 @@
         """
         pass
 
-<<<<<<< HEAD
-    def share_level(self) -> str:
-        """Return the share level of the job.
-
-        The share level is one of ``global``, ``hub``, ``group``, ``project``, and ``none``.
-
-        Returns:
-            The share level of the job.
-        """
-        warnings.warn("`IBMQJob.share_level()` method is no longer supported "
-                      "and will be removed in a future release.",
-                      Warning, stacklevel=2)
-        return 'none'
-
-    @abstractmethod
-=======
->>>>>>> c432043b
     def time_per_step(self) -> Optional[Dict]:
         """Return the date and time information on each step of the job processing.
 
@@ -232,69 +193,7 @@
             The scheduling mode the job is in or ``None`` if the information
             is not available.
         """
-<<<<<<< HEAD
-        pass
-=======
-        if self._run_mode is None:
-            self.refresh()
-            if self._status in [JobStatus.RUNNING, JobStatus.DONE] and self._run_mode is None:
-                self._run_mode = "fairshare"
-
-        return self._run_mode
-
-    @property
-    def client_version(self) -> Dict[str, str]:
-        """Return version of the client used for this job.
-
-        Returns:
-            Client version in dictionary format, where the key is the name
-                of the client and the value is the version.
-        """
-        if not self._client_version and not self._refreshed:
-            self.refresh()
-        return self._client_version
-
-    def _set_client_version(self, data: Dict[str, str]) -> None:
-        """Set client version.
-
-        Args:
-            data: Client version.
-        """
-        if data:
-            if data.get('name', '').startswith('qiskit'):
-                self._client_version = dict(
-                    zip(data['name'].split(','), data['version'].split(',')))
-            else:
-                self._client_version = \
-                    {data.get('name', 'unknown'): data.get('version', 'unknown')}
-        else:
-            self._client_version = {}
-
-    @property
-    def experiment_id(self) -> str:
-        """Return the experiment ID.
-
-        Returns:
-            ID of the experiment this job is part of.
-        """
-        if not self._experiment_id and not self._refreshed:
-            self.refresh()
-        return self._experiment_id
-
-    def submit(self) -> None:
-        """Unsupported method.
-
-        Note:
-            This method is not supported, please use
-            :meth:`~qiskit_ibm.ibmqbackend.IBMQBackend.run`
-            to submit a job.
-
-        Raises:
-            NotImplementedError: Upon invocation.
-        """
-        raise NotImplementedError("job.submit() is not supported. Please use "
-                                  "IBMQBackend.run() to submit a job.")
->>>>>>> c432043b
+        pass
 
     @abstractmethod
     def refresh(self) -> None:
