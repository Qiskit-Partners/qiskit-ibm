# This code is part of Qiskit.
#
# (C) Copyright IBM 2021.
#
# This code is licensed under the Apache License, Version 2.0. You may
# obtain a copy of this license in the LICENSE.txt file in the root directory
# of this source tree or at http://www.apache.org/licenses/LICENSE-2.0.
#
# Any modifications or derivative works of this code must retain this
# copyright notice, and modified files need to carry a notice indicating
# that they have been altered from the originals.

"""Utilities for working with IBM Quantum jobs."""

from typing import Dict, List, Generator, Any, Callable, Optional, NamedTuple, Tuple
from contextlib import contextmanager

from qiskit.providers.jobstatus import JobStatus

from ..api.exceptions import ApiError
<<<<<<< HEAD
from .exceptions import IBMQJobApiError
from .queueinfo import QueueInfo

JOB_STATUS_TO_INT = {
    JobStatus.INITIALIZING: 0,
    JobStatus.VALIDATING: 1,
    JobStatus.QUEUED: 2,
    JobStatus.RUNNING: 3,
    JobStatus.ERROR: 4,
    JobStatus.CANCELLED: 5,
    JobStatus.DONE: 6
}
=======
from .exceptions import IBMJobApiError
>>>>>>> 0f5022fe


def build_error_report(results: List[Dict[str, Any]]) -> str:
    """Build a user-friendly error report for a failed job.

    Args:
        results: Result section of the job response.

    Returns:
        The error report.
    """
    error_list = []
    for index, result in enumerate(results):
        if not result['success']:
            error_list.append('Experiment {}: {}'.format(index, result['status']))

    error_report = 'The following experiments failed:\n{}'.format('\n'.join(error_list))
    return error_report


def get_cancel_status(cancel_response: Dict[str, Any]) -> bool:
    """Return whether the cancel response represents a successful job cancel.

    Args:
        cancel_response: The response received from the server after
            cancelling a job.

    Returns:
        Whether the job cancel is successful.
    """
    return 'error' not in cancel_response and cancel_response.get('cancelled', False)


@contextmanager
def api_to_job_error() -> Generator[None, None, None]:
    """Convert an ``ApiError`` to an ``IBMJobApiError``."""
    try:
        yield
    except ApiError as api_err:
<<<<<<< HEAD
        raise IBMQJobApiError(str(api_err)) from api_err


def auto_retry(func: Callable, *args: Any, **kwargs: Any) -> Any:
    """Retry the function if encountered server error.

    Args:
        func: Function to be retried.
        *args: Function arguments.
        **kwargs: Function arguments. `max_retry` can be
            specified. The default is 3.

    Returns:
        function return value.

    Raises:
        IBMQJobApiError: If an unexpected error occurred when communicating
            with the server.
    """
    max_retry = kwargs.pop('max_retry', 3)
    while True:
        try:
            return func(*args, **kwargs)
        except IBMQJobApiError:
            max_retry -= 1
            if max_retry == 0:
                raise


class JobStatusQueueInfo(NamedTuple):
    """A named tuple of job status and queue info."""
    status: JobStatus
    queue_info: Optional[QueueInfo]


def last_job_stat_pos(jobs: List[JobStatusQueueInfo]) -> JobStatusQueueInfo:
    """Find the status and queue information of the job last to finish.

    Jobs are sorted by status, queue position, and estimated completion time.
    A status of "QUEUED", for example, is "later" than one of status "RUNNING".
    A higher queue position or estimated completion time is also considered
    "later". A queue position of ``None`` is assumed to be higher than any
    other positions, since the job is likely to be so new in the queue that
    its position is yet to be determined. The same thing applies to estimated
    completion time.

    Args:
        jobs: A list of jobs to assess.

    Returns:
        Status and queue information of the job last to finish.
    """

    def sort_3_keys(elem: JobStatusQueueInfo) -> Tuple:
        """Sort by job status, queue position, and est completion time."""
        queue_info = elem.queue_info
        queue_pos = queue_info.position if queue_info else None
        est_comp = queue_info.estimated_complete_time if queue_info else None
        return JOB_STATUS_TO_INT[elem.status] * -1, queue_pos is None, \
            queue_pos, est_comp is None, est_comp

    return sorted(jobs, key=sort_3_keys)[-1]
=======
        raise IBMJobApiError(str(api_err)) from api_err
>>>>>>> 0f5022fe
<|MERGE_RESOLUTION|>--- conflicted
+++ resolved
@@ -18,8 +18,7 @@
 from qiskit.providers.jobstatus import JobStatus
 
 from ..api.exceptions import ApiError
-<<<<<<< HEAD
-from .exceptions import IBMQJobApiError
+from .exceptions import IBMJobApiError
 from .queueinfo import QueueInfo
 
 JOB_STATUS_TO_INT = {
@@ -31,9 +30,6 @@
     JobStatus.CANCELLED: 5,
     JobStatus.DONE: 6
 }
-=======
-from .exceptions import IBMJobApiError
->>>>>>> 0f5022fe
 
 
 def build_error_report(results: List[Dict[str, Any]]) -> str:
@@ -73,8 +69,7 @@
     try:
         yield
     except ApiError as api_err:
-<<<<<<< HEAD
-        raise IBMQJobApiError(str(api_err)) from api_err
+        raise IBMJobApiError(str(api_err)) from api_err
 
 
 def auto_retry(func: Callable, *args: Any, **kwargs: Any) -> Any:
@@ -135,7 +130,4 @@
         return JOB_STATUS_TO_INT[elem.status] * -1, queue_pos is None, \
             queue_pos, est_comp is None, est_comp
 
-    return sorted(jobs, key=sort_3_keys)[-1]
-=======
-        raise IBMJobApiError(str(api_err)) from api_err
->>>>>>> 0f5022fe
+    return sorted(jobs, key=sort_3_keys)[-1]