# This code is part of Qiskit.
#
# (C) Copyright IBM 2019, 2020.
#
# This code is licensed under the Apache License, Version 2.0. You may
# obtain a copy of this license in the LICENSE.txt file in the root directory
# of this source tree or at http://www.apache.org/licenses/LICENSE-2.0.
#
# Any modifications or derivative works of this code must retain this
# copyright notice, and modified files need to carry a notice indicating
# that they have been altered from the originals.

"""Backend namespace for an IBM Quantum Experience account provider."""

import logging
import warnings
import copy

from typing import Dict, List, Callable, Optional, Any, Union
from datetime import datetime

from qiskit.providers.jobstatus import JobStatus
from qiskit.providers.exceptions import QiskitBackendNotFoundError
from qiskit.providers.providerutils import filter_backends
from qiskit_ibm import accountprovider  # pylint: disable=unused-import

from .api.exceptions import ApiError
from .apiconstants import ApiJobStatus
from .exceptions import (IBMQBackendValueError, IBMQBackendApiError, IBMQBackendApiProtocolError)
from .ibmqbackend import IBMQBackend, IBMQRetiredBackend
from .backendreservation import BackendReservation
from .job import IBMQJob
from .utils.utils import to_python_identifier, validate_job_tags, filter_data
from .utils.converters import local_to_utc
from .utils.backend import convert_reservation_data

logger = logging.getLogger(__name__)


class IBMQBackendService:
    """Backend namespace for an IBM Quantum Experience account provider.

    Represent a namespace that provides backend related services for the IBM
    Quantum Experience backends available to this provider. An instance of
    this class is used as a callable attribute to the :class:`AccountProvider`
    class. This allows a convenient way to query for all backends or to access
    a specific backend::

        backends = provider.backends()  # Invoke backends() to get the backends.
        sim_backend = provider.backend.ibmq_qasm_simulator  # Get a specific backend instance.

    Also, you are able to retrieve jobs from a provider without specifying the backend name.
    For example, to retrieve the ten most recent jobs you have submitted, regardless of the
    backend they were submitted to, you could do::

        most_recent_jobs = provider.backend.jobs(limit=10)

    It is also possible to retrieve a single job without specifying the backend name::

        job = provider.backend.retrieve_job(<JOB_ID>)
    """

    def __init__(self, provider: 'accountprovider.AccountProvider') -> None:
        """IBMQBackendService constructor.

        Args:
            provider: IBM Quantum Experience account provider.
        """
        super().__init__()

        self._provider = provider

    def discover_backends(self) -> None:
        """Discovers the remote backends for this provider, if not already known."""
        for backend in self._provider._backends.values():
            backend_name = to_python_identifier(backend.name())

            # Append _ if duplicate
            while backend_name in self.__dict__:
                backend_name += '_'

            setattr(self, backend_name, backend)

    def backends(
            self,
            name: Optional[str] = None,
            filters: Optional[Callable[[List[IBMQBackend]], bool]] = None,
            timeout: Optional[float] = None,
            min_num_qubits: Optional[int] = None,
            input_allowed: Optional[Union[str, List[str]]] = None,
            **kwargs: Any
    ) -> List[IBMQBackend]:
        """Return all backends accessible via this provider, subject to optional filtering.

        Args:
            name: Backend name to filter by.
            filters: More complex filters, such as lambda functions.
                For example::

                    AccountProvider.backends(
                        filters=lambda b: b.configuration().quantum_volume > 16)
            timeout: Maximum number of seconds to wait for the discovery of
                remote backends.
            min_num_qubits: Minimum number of qubits the backend has to have.
            input_allowed: Filter by the types of input the backend supports.
                Valid input types are ``job`` (circuit job) and ``runtime`` (Qiskit Runtime).
                For example, ``inputs_allowed='runtime'`` will return all backends
                that support Qiskit Runtime. If a list is given, the backend must
                support all types specified in the list.
            kwargs: Simple filters that specify a ``True``/``False`` criteria in the
                backend configuration, backends status, or provider credentials.
                An example to get the operational backends with 5 qubits::

                    AccountProvider.backends(n_qubits=5, operational=True)

        Returns:
            The list of available backends that match the filter.
        """
        if timeout:
            warnings.warn("The `timeout` keyword argument is deprecated and will "
                          "be removed in a future release.",
                          DeprecationWarning, stacklevel=2)

        backends = list(self._provider._backends.values())

        # Special handling of the `name` parameter, to support alias
        # resolution.
        if name:
            aliases = self._aliased_backend_names()
            aliases.update(self._deprecated_backend_names())
            name = aliases.get(name, name)
            kwargs['backend_name'] = name

        if min_num_qubits:
            backends = list(filter(
                lambda b: b.configuration().n_qubits >= min_num_qubits, backends))

        if input_allowed:
            if not isinstance(input_allowed, list):
                input_allowed = [input_allowed]
            backends = list(filter(
                lambda b: set(input_allowed) <= set(b.configuration().input_allowed), backends))

        return filter_backends(backends, filters=filters, **kwargs)

    def jobs(
            self,
            limit: int = 10,
            skip: int = 0,
            backend_name: Optional[str] = None,
            status: Optional[Union[JobStatus, str, List[Union[JobStatus, str]]]] = None,
            job_name: Optional[str] = None,
            start_datetime: Optional[datetime] = None,
            end_datetime: Optional[datetime] = None,
            job_tags: Optional[List[str]] = None,
            job_tags_operator: Optional[str] = "OR",
            experiment_id: Optional[str] = None,
            descending: bool = True,
            db_filter: Optional[Dict[str, Any]] = None
    ) -> List[IBMQJob]:
        """Return a list of jobs, subject to optional filtering.

        Retrieve jobs that match the given filters and paginate the results
        if desired. Note that the server has a limit for the number of jobs
        returned in a single call. As a result, this function might involve
        making several calls to the server.

        Args:
            limit: Number of jobs to retrieve.
            skip: Starting index for the job retrieval.
            backend_name: Name of the backend to retrieve jobs from.
            status: Only get jobs with this status or one of the statuses.
                For example, you can specify `status=JobStatus.RUNNING` or `status="RUNNING"`
                or `status=["RUNNING", "ERROR"]`
            job_name: Filter by job name. The `job_name` is matched partially
                and `regular expressions
                <https://developer.mozilla.org/en-US/docs/Web/JavaScript/Guide/Regular_Expressions>`_
                can be used.
            start_datetime: Filter by the given start date, in local time. This is used to
                find jobs whose creation dates are after (greater than or equal to) this
                local date/time.
            end_datetime: Filter by the given end date, in local time. This is used to
                find jobs whose creation dates are before (less than or equal to) this
                local date/time.
            job_tags: Filter by tags assigned to jobs.
            job_tags_operator: Logical operator to use when filtering by job tags. Valid
                values are "AND" and "OR":

                    * If "AND" is specified, then a job must have all of the tags
                      specified in ``job_tags`` to be included.
                    * If "OR" is specified, then a job only needs to have any
                      of the tags specified in ``job_tags`` to be included.
            experiment_id: Filter by job experiment ID.
            descending: If ``True``, return the jobs in descending order of the job
                creation date (i.e. newest first) until the limit is reached.
            db_filter: A `loopback-based filter
                <https://loopback.io/doc/en/lb2/Querying-data.html>`_.
                This is an interface to a database ``where`` filter.
                Some examples of its usage are:

                Filter last five jobs with errors::

                   job_list = backend.jobs(limit=5, status=JobStatus.ERROR)

                Filter last five jobs with hub name ``ibm-q``::

                  filter = {'hubInfo.hub.name': 'ibm-q'}
                  job_list = backend.jobs(limit=5, db_filter=filter)

        Returns:
            A list of ``IBMQJob`` instances.

        Raises:
            IBMQBackendValueError: If a keyword value is not recognized.
            TypeError: If the input `start_datetime` or `end_datetime` parameter value
                is not valid.
        """
        # Build the filter for the query.
        api_filter = {}  # type: Dict[str, Any]

        if backend_name:
            api_filter['backend.name'] = backend_name

        if status:
            status_filter = self._get_status_db_filter(status)
            api_filter.update(status_filter)

        if job_name:
            api_filter['name'] = {"regexp": job_name}

        if start_datetime or end_datetime:
            api_filter['creationDate'] = self._update_creation_date_filter(
                cur_dt_filter={},
                gte_dt=local_to_utc(start_datetime).isoformat() if start_datetime else None,
                lte_dt=local_to_utc(end_datetime).isoformat() if end_datetime else None)

        if job_tags:
            validate_job_tags(job_tags, IBMQBackendValueError)
            job_tags_operator = job_tags_operator.upper()
            if job_tags_operator == "OR":
                api_filter['tags'] = {'inq': job_tags}
            elif job_tags_operator == "AND":
                and_tags = []
                for tag in job_tags:
                    and_tags.append({'tags': tag})
                api_filter['and'] = and_tags
            else:
                raise IBMQBackendValueError(
                    '"{}" is not a valid job_tags_operator value. '
                    'Valid values are "AND" and "OR"'.format(job_tags_operator))

        if experiment_id:
            api_filter['experimentTag'] = experiment_id

        if db_filter:
            # Rather than overriding the logical operators `and`/`or`, first
            # check to see if the `api_filter` query should be extended with the
            # `api_filter` query for the same keys instead.
            self._merge_logical_filters(api_filter, db_filter)

            # Argument filters takes precedence over db_filter for same keys
            api_filter = {**db_filter, **api_filter}

        # Retrieve the requested number of jobs, using pagination. The server
        # might limit the number of jobs per request.
        job_responses = []  # type: List[Dict[str, Any]]
        current_page_limit = limit or 20
        initial_filter = copy.deepcopy(api_filter)

        while True:
            job_page = self._provider._api_client.list_jobs_statuses(
                limit=current_page_limit, skip=skip, descending=descending,
                extra_filter=api_filter)
            if logger.getEffectiveLevel() is logging.DEBUG:
                filtered_data = [filter_data(job) for job in job_page]
                logger.debug("jobs() response data is %s", filtered_data)
            job_responses += job_page

            if not job_page:
                # Stop if there are no more jobs returned by the server.
                break

            if limit:
                if len(job_responses) >= limit:
                    # Stop if we have reached the limit.
                    break
                current_page_limit = limit - len(job_responses)
            else:
                current_page_limit = 20

            # Use the last received job for pagination.
            skip = 0
            last_job = job_page[-1]
            api_filter = copy.deepcopy(initial_filter)
            cur_dt_filter = api_filter.pop('creationDate', {})
            if descending:
                new_dt_filter = self._update_creation_date_filter(
                    cur_dt_filter=cur_dt_filter, lte_dt=last_job['creation_date'])
            else:
                new_dt_filter = self._update_creation_date_filter(
                    cur_dt_filter=cur_dt_filter, gte_dt=last_job['creation_date'])
            if not cur_dt_filter:
                api_filter['creationDate'] = new_dt_filter
            else:
                self._merge_logical_filters(
                    api_filter, {'and': [{'creationDate': new_dt_filter}, cur_dt_filter]})

            if 'id' not in api_filter:
                api_filter['id'] = {'nin': [last_job['job_id']]}
            else:
                new_id_filter = {'and': [{'id': {'nin': [last_job['job_id']]}},
                                         {'id': api_filter.pop('id')}]}
                self._merge_logical_filters(api_filter, new_id_filter)

        job_list = []
        for job_info in job_responses:
            job_id = job_info.get('job_id', "")
            # Recreate the backend used for this job.
            backend_name = job_info.get('_backend_info', {}).get('name', 'unknown')
            try:
                backend = self._provider.get_backend(backend_name)
            except QiskitBackendNotFoundError:
                backend = IBMQRetiredBackend.from_name(backend_name,
                                                       self._provider,
                                                       self._provider.credentials,
                                                       self._provider._api_client)
            try:
                job = IBMQJob(backend=backend, api_client=self._provider._api_client, **job_info)
            except TypeError:
                logger.warning('Discarding job "%s" because it contains invalid data.', job_id)
                continue

            job_list.append(job)

        return job_list

    def _merge_logical_filters(self, cur_filter: Dict, new_filter: Dict) -> None:
        """Merge the logical operators in the input filters.

        Args:
            cur_filter: Current filter.
            new_filter: New filter to be merged into ``cur_filter``.

        Returns:
            ``cur_filter`` with ``new_filter``'s logical operators merged into it.
        """
        logical_operators_to_expand = ['or', 'and']
        for key in logical_operators_to_expand:
            if key in new_filter:
                if key in cur_filter:
                    cur_filter[key].extend(new_filter[key])
                else:
                    cur_filter[key] = new_filter[key]

    def _update_creation_date_filter(
            self,
            cur_dt_filter: Dict[str, Any],
            gte_dt: Optional[str] = None,
            lte_dt: Optional[str] = None
    ) -> Dict[str, Any]:
        """Use the new start and end datetime in the creation date filter.

        Args:
            cur_dt_filter: Current creation date filter.
            gte_dt: New start datetime.
            lte_dt: New end datetime.

        Returns:
            Updated creation date filter.
        """
        if not gte_dt:
            gt_list = [cur_dt_filter.pop(gt_op) for gt_op in ['gt', 'gte']
                       if gt_op in cur_dt_filter]
            if 'between' in cur_dt_filter and len(cur_dt_filter['between']) > 0:
                gt_list.append(cur_dt_filter.pop('between')[0])
            gte_dt = max(gt_list) if gt_list else None
        if not lte_dt:
            lt_list = [cur_dt_filter.pop(lt_op) for lt_op in ['lt', 'lte']
                       if lt_op in cur_dt_filter]
            if 'between' in cur_dt_filter and len(cur_dt_filter['between']) > 1:
                lt_list.append(cur_dt_filter.pop('between')[1])
            lte_dt = min(lt_list) if lt_list else None

        new_dt_filter = {}  # type: Dict[str, Union[str, List[str]]]
        if gte_dt and lte_dt:
            new_dt_filter['between'] = [gte_dt, lte_dt]
        elif gte_dt:
            new_dt_filter['gte'] = gte_dt
        elif lte_dt:
            new_dt_filter['lte'] = lte_dt

        return new_dt_filter

    def _get_status_db_filter(
            self,
            status_arg: Union[JobStatus, str, List[Union[JobStatus, str]]]
    ) -> Dict[str, Any]:
        """Return the db filter to use when retrieving jobs based on a status or statuses.

        Returns:
            The status db filter used to query the api when retrieving jobs that match
            a given status or list of statuses.

        Raises:
            IBMQBackendError: If a status value is not recognized.
        """
        _final_status_filter = None
        if isinstance(status_arg, list):
            _final_status_filter = {'or': []}
            for status in status_arg:
                status_filter = self._get_status_filter(status)
                _final_status_filter['or'].append(status_filter)
        else:
            status_filter = self._get_status_filter(status_arg)
            _final_status_filter = status_filter

        return _final_status_filter

    def _get_status_filter(self, status: Union[JobStatus, str]) -> Dict[str, Any]:
        """Return the db filter to use when retrieving jobs based on a status.

        Returns:
            The status db filter used to query the api when retrieving jobs
            that match a given status.

        Raises:
            IBMQBackendValueError: If the status value is not recognized.
        """
        if isinstance(status, str):
            try:
                status = JobStatus[status.upper()]
            except KeyError:
                raise IBMQBackendValueError(
                    '"{}" is not a valid status value. Valid values are {}'.format(
                        status, ", ".join(job_status.name for job_status in JobStatus))) \
                    from None

        _status_filter = {}  # type: Dict[str, Any]
        if status == JobStatus.INITIALIZING:
            _status_filter = {'status': {
                'inq': [ApiJobStatus.CREATING.value, ApiJobStatus.CREATED.value]
            }}
        elif status == JobStatus.VALIDATING:
            _status_filter = {'status': {
                'inq': [ApiJobStatus.VALIDATING.value, ApiJobStatus.VALIDATED.value]
            }}
        elif status == JobStatus.RUNNING:
            _status_filter = {'status': ApiJobStatus.RUNNING.value}
        elif status == JobStatus.QUEUED:
            _status_filter = {'status': ApiJobStatus.QUEUED.value}
        elif status == JobStatus.CANCELLED:
            _status_filter = {'status': ApiJobStatus.CANCELLED.value}
        elif status == JobStatus.DONE:
            _status_filter = {'status': ApiJobStatus.COMPLETED.value}
        elif status == JobStatus.ERROR:
            _status_filter = {'status': {'regexp': '^ERROR'}}
        else:
            raise IBMQBackendValueError(
                '"{}" is not a valid status value. Valid values are {}'.format(
                    status, ", ".join(job_status.name for job_status in JobStatus)))

        return _status_filter

    def retrieve_job(self, job_id: str) -> IBMQJob:
        """Return a single job.

        Args:
            job_id: The ID of the job to retrieve.

        Returns:
            The job with the given id.

        Raises:
            IBMQBackendApiError: If an unexpected error occurred when retrieving
                the job.
            IBMQBackendApiProtocolError: If unexpected return value received
                 from the server.
        """
        try:
            job_info = self._provider._api_client.job_get(job_id)
        except ApiError as ex:
            raise IBMQBackendApiError('Failed to get job {}: {}'
                                      .format(job_id, str(ex))) from ex

        # Recreate the backend used for this job.
        backend_name = job_info.get('_backend_info', {}).get('name', 'unknown')
        try:
            backend = self._provider.get_backend(backend_name)
        except QiskitBackendNotFoundError:
            backend = IBMQRetiredBackend.from_name(backend_name,
                                                   self._provider,
                                                   self._provider.credentials,
                                                   self._provider._api_client)
        try:
            job = IBMQJob(backend=backend, api_client=self._provider._api_client, **job_info)
        except TypeError as ex:
            raise IBMQBackendApiProtocolError(
                'Unexpected return value received from the server '
                'when retrieving job {}: {}'.format(job_id, str(ex))) from ex

        return job

    def my_reservations(self) -> List[BackendReservation]:
        """Return your upcoming reservations.

        Returns:
            A list of your upcoming reservations.
        """
        raw_response = self._provider._api_client.my_reservations()
        return convert_reservation_data(raw_response)

    @staticmethod
    def _deprecated_backend_names() -> Dict[str, str]:
        """Returns deprecated backend names."""
        return {
            'ibmqx_qasm_simulator': 'ibmq_qasm_simulator',
            'ibmqx_hpc_qasm_simulator': 'ibmq_qasm_simulator',
            'real': 'ibmqx1'
            }

    @staticmethod
    def _aliased_backend_names() -> Dict[str, str]:
        """Returns aliased backend names."""
        return {
            'ibmq_5_yorktown': 'ibmqx2',
            'ibmq_5_tenerife': 'ibmqx4',
            'ibmq_16_rueschlikon': 'ibmqx5',
            'ibmq_20_austin': 'QS1_1'
<<<<<<< HEAD
            }

    def __getattr__(self, item):  # type: ignore
        return self._provider.get_backend(name=item)


def _issue_warning(func):  # type: ignore
    @wraps(func)
    def _wrapper(self, *args, **kwargs):  # type: ignore
        if not self._backends_warning_issued:
            warnings.warn("The `backends` attribute is deprecated. "
                          "Please use `provider.backend` (singular) instead.",
                          DeprecationWarning, stacklevel=2)
            self._backends_warning_issued = True
        return func(self, *args, **kwargs)
    return _wrapper


class IBMQDeprecatedBackendService:

    # pylint: disable=W,C,R

    def __init__(self, backend_service: IBMQBackendService):
        self._backend_service = backend_service
        self._backends_warning_issued = False

    @_issue_warning
    def jobs(self, *args, **kwargs):  # type: ignore
        return self._backend_service.jobs(*args, **kwargs)

    @_issue_warning
    def retrieve_job(self, *args, **kwargs):  # type: ignore
        return self._backend_service.retrieve_job(*args, **kwargs)

    @_issue_warning
    def my_reservations(self, *args, **kwargs):  # type: ignore
        return self._backend_service.my_reservations(*args, **kwargs)

    def __getattr__(self, item):  # type: ignore
        return self._provider.get_backend(name=item)

    def __getattribute__(self, item):  # type: ignore
        if item in ['_backend_service', '_backends_warning_issued']:
            return super().__getattribute__(item)

        if not self._backends_warning_issued:
            warnings.warn("The `backends` provider attribute is deprecated. "
                          "Please use `provider.backend` (singular) instead. "
                          "You can continue to use `provider.backends()` to "
                          "retrieve all backends.",
                          DeprecationWarning, stacklevel=2)
            self._backends_warning_issued = True

        return self._backend_service.__getattribute__(item)

    def __call__(self, *args, **kwargs):  # type: ignore
        return self._backend_service.backends(*args, **kwargs)
=======
            }
>>>>>>> 3de21f2a
<|MERGE_RESOLUTION|>--- conflicted
+++ resolved
@@ -526,64 +526,7 @@
             'ibmq_5_tenerife': 'ibmqx4',
             'ibmq_16_rueschlikon': 'ibmqx5',
             'ibmq_20_austin': 'QS1_1'
-<<<<<<< HEAD
             }
 
     def __getattr__(self, item):  # type: ignore
-        return self._provider.get_backend(name=item)
-
-
-def _issue_warning(func):  # type: ignore
-    @wraps(func)
-    def _wrapper(self, *args, **kwargs):  # type: ignore
-        if not self._backends_warning_issued:
-            warnings.warn("The `backends` attribute is deprecated. "
-                          "Please use `provider.backend` (singular) instead.",
-                          DeprecationWarning, stacklevel=2)
-            self._backends_warning_issued = True
-        return func(self, *args, **kwargs)
-    return _wrapper
-
-
-class IBMQDeprecatedBackendService:
-
-    # pylint: disable=W,C,R
-
-    def __init__(self, backend_service: IBMQBackendService):
-        self._backend_service = backend_service
-        self._backends_warning_issued = False
-
-    @_issue_warning
-    def jobs(self, *args, **kwargs):  # type: ignore
-        return self._backend_service.jobs(*args, **kwargs)
-
-    @_issue_warning
-    def retrieve_job(self, *args, **kwargs):  # type: ignore
-        return self._backend_service.retrieve_job(*args, **kwargs)
-
-    @_issue_warning
-    def my_reservations(self, *args, **kwargs):  # type: ignore
-        return self._backend_service.my_reservations(*args, **kwargs)
-
-    def __getattr__(self, item):  # type: ignore
-        return self._provider.get_backend(name=item)
-
-    def __getattribute__(self, item):  # type: ignore
-        if item in ['_backend_service', '_backends_warning_issued']:
-            return super().__getattribute__(item)
-
-        if not self._backends_warning_issued:
-            warnings.warn("The `backends` provider attribute is deprecated. "
-                          "Please use `provider.backend` (singular) instead. "
-                          "You can continue to use `provider.backends()` to "
-                          "retrieve all backends.",
-                          DeprecationWarning, stacklevel=2)
-            self._backends_warning_issued = True
-
-        return self._backend_service.__getattribute__(item)
-
-    def __call__(self, *args, **kwargs):  # type: ignore
-        return self._backend_service.backends(*args, **kwargs)
-=======
-            }
->>>>>>> 3de21f2a
+        return self._provider.get_backend(name=item)