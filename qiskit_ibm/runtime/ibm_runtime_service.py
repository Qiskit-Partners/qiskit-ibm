# This code is part of Qiskit.
#
# (C) Copyright IBM 2021.
#
# This code is licensed under the Apache License, Version 2.0. You may
# obtain a copy of this license in the LICENSE.txt file in the root directory
# of this source tree or at http://www.apache.org/licenses/LICENSE-2.0.
#
# Any modifications or derivative works of this code must retain this
# copyright notice, and modified files need to carry a notice indicating
# that they have been altered from the originals.

"""Qiskit runtime service."""

import logging
from typing import Dict, Callable, Optional, Union, List, Any, Type
import json
import re
import warnings

from qiskit.providers.exceptions import QiskitBackendNotFoundError
from qiskit_ibm import ibm_provider  # pylint: disable=unused-import

from .runtime_job import RuntimeJob
from .runtime_program import RuntimeProgram, ParameterNamespace
from .utils import RuntimeDecoder, to_base64_string
from .exceptions import (QiskitRuntimeError, RuntimeDuplicateProgramError, RuntimeProgramNotFound,
                         RuntimeJobNotFound)
from .program.result_decoder import ResultDecoder
from ..api.clients.runtime import RuntimeClient

from ..api.exceptions import RequestsApiError
from ..exceptions import IBMNotAuthorizedError, IBMInputValueError, IBMProviderError
from ..ibm_backend import IBMRetiredBackend
from ..credentials import Credentials

logger = logging.getLogger(__name__)


class IBMRuntimeService:
    """Class for interacting with the Qiskit Runtime service.

    Qiskit Runtime is a new architecture offered by IBM Quantum that
    streamlines computations requiring many iterations. These experiments will
    execute significantly faster within its improved hybrid quantum/classical
    process.

    The Qiskit Runtime Service allows authorized users to upload their Qiskit
    quantum programs. A Qiskit quantum program, also called a runtime program,
    is a piece of Python code and its metadata that takes certain inputs, performs
    quantum and maybe classical processing, and returns the results. The same or other
    authorized users can invoke these quantum programs by simply passing in parameters.

    A sample workflow of using the runtime service::

        from qiskit import QuantumCircuit
        from qiskit_ibm import IBMProvider, RunnerResult

        provider = IBMProvider()
        backend = provider.backend.ibmq_qasm_simulator

        # List all available programs.
        provider.runtime.pprint_programs()

        # Create a circuit.
        qc = QuantumCircuit(2, 2)
        qc.h(0)
        qc.cx(0, 1)
        qc.measure_all()

        # Set the "circuit-runner" program parameters
        params = provider.runtime.program(program_id="circuit-runner").parameters()
        params.circuits = qc
        params.measurement_error_mitigation = True

        # Configure backend options
        options = {'backend_name': backend.name()}

        # Execute the circuit using the "circuit-runner" program.
        job = provider.runtime.run(program_id="circuit-runner",
                                   options=options,
                                   inputs=params)

        # Get runtime job result.
        result = job.result(decoder=RunnerResult)

    If the program has any interim results, you can use the ``callback``
    parameter of the :meth:`run` method to stream the interim results.
    Alternatively, you can use the :meth:`RuntimeJob.stream_results` method to stream
    the results at a later time, but before the job finishes.

    The :meth:`run` method returns a
    :class:`~qiskit_ibm.runtime.RuntimeJob` object. You can use its
    methods to perform tasks like checking job status, getting job result, and
    canceling job.
    """

    def __init__(self, provider: 'ibm_provider.IBMProvider') -> None:
        """IBMRuntimeService constructor.

        Args:
            provider: IBM Quantum account provider.
        """
        self._provider = provider
        self._api_client = RuntimeClient(provider.credentials)
        self._access_token = provider.credentials.access_token
        self._ws_url = provider.credentials.runtime_url.replace('https', 'wss')
        self._programs = {}  # type: Dict

    def pprint_programs(self, refresh: bool = False, detailed: bool = False) -> None:
        """Pretty print information about available runtime programs.

        Args:
            refresh: If ``True``, re-query the server for the programs. Otherwise
                return the cached value.
            detailed: If ``True`` print all details about available runtime programs.
        """
        programs = self.programs(refresh)
        for prog in programs:
            print("="*50)
            if detailed:
                print(str(prog))
            else:
                print(f"{prog.program_id}:",)
                print(f"  Name: {prog.name}")
                print(f"  Description: {prog.description}")

    def programs(self, refresh: bool = False) -> List[RuntimeProgram]:
        """Return available runtime programs.

        Currently only program metadata is returned.

        Args:
            refresh: If ``True``, re-query the server for the programs. Otherwise
                return the cached value.

        Returns:
            A list of runtime programs.
        """
        if not self._programs or refresh:
            self._programs = {}
            response = self._api_client.list_programs()
            for prog_dict in response.get("programs", []):
                program = self._to_program(prog_dict)
                self._programs[program.program_id] = program
        return list(self._programs.values())

    def program(self, program_id: str, refresh: bool = False) -> RuntimeProgram:
        """Retrieve a runtime program.

        Currently only program metadata is returned.

        Args:
            program_id: Program ID.
            refresh: If ``True``, re-query the server for the program. Otherwise
                return the cached value.

        Returns:
            Runtime program.

        Raises:
            RuntimeProgramNotFound: If the program does not exist.
            QiskitRuntimeError: If the request failed.
        """
        if program_id not in self._programs or refresh:
            try:
                response = self._api_client.program_get(program_id)
            except RequestsApiError as ex:
                if ex.status_code == 404:
                    raise RuntimeProgramNotFound(f"Program not found: {ex.message}") from None
                raise QiskitRuntimeError(f"Failed to get program: {ex}") from None

            self._programs[program_id] = self._to_program(response)

        return self._programs[program_id]

    def _to_program(self, response: Dict) -> RuntimeProgram:
        """Convert server response to ``RuntimeProgram`` instances.

        Args:
            response: Server response.

        Returns:
            A ``RuntimeProgram`` instance.
        """
        backend_requirements = {}
        parameters = {}
        return_values = {}
        interim_results = {}
        if "spec" in response:
            backend_requirements = response["spec"].get('backend_requirements', {})
            parameters = response["spec"].get('parameters', {})
            return_values = response["spec"].get('return_values', {})
            interim_results = response["spec"].get('interim_results', {})

        return RuntimeProgram(program_name=response['name'],
                              program_id=response['id'],
                              description=response.get('description', ""),
                              parameters=parameters,
                              return_values=return_values,
                              interim_results=interim_results,
                              max_execution_time=response.get('cost', 0),
                              creation_date=response.get('creation_date', ""),
                              update_date=response.get('update_date', ""),
                              backend_requirements=backend_requirements,
                              is_public=response.get('is_public', False),
                              data=response.get('data', ""),
                              api_client=self._api_client)

    def run(
            self,
            program_id: str,
            options: Dict,
            inputs: Union[Dict, ParameterNamespace],
            callback: Optional[Callable] = None,
            result_decoder: Optional[Type[ResultDecoder]] = None,
            image: Optional[str] = ""
    ) -> RuntimeJob:
        """Execute the runtime program.

        Args:
            program_id: Program ID.
            options: Runtime options that control the execution environment.
                Currently the only available option is ``backend_name``, which is required.
            inputs: Program input parameters. These input values are passed
                to the runtime program.
            callback: Callback function to be invoked for any interim results.
                The callback function will receive 2 positional parameters:

                    1. Job ID
                    2. Job interim result.

            result_decoder: A :class:`ResultDecoder` subclass used to decode job results.
                ``ResultDecoder`` is used if not specified.
            image: The runtime image used to execute the program, specified in the form
                of image_name:tag. Not all accounts are authorized to select a different image.

        Returns:
            A ``RuntimeJob`` instance representing the execution.

        Raises:
            IBMInputValueError: If input is invalid.
        """
        if 'backend_name' not in options:
            raise IBMInputValueError('"backend_name" is required field in "options"')
        # If using params object, extract as dictionary
        if isinstance(inputs, ParameterNamespace):
            inputs.validate()
            inputs = vars(inputs)

        if image and not \
            re.match("[a-zA-Z0-9]+([/.\\-_][a-zA-Z0-9]+)*:[a-zA-Z0-9]+([.\\-_][a-zA-Z0-9]+)*$",
                     image):
            raise IBMInputValueError('"image" needs to be in form of image_name:tag')

        backend_name = options['backend_name']
        result_decoder = result_decoder or ResultDecoder
        response = self._api_client.program_run(program_id=program_id,
                                                credentials=self._provider.credentials,
                                                backend_name=backend_name,
                                                params=inputs,
                                                image=image)

        backend = self._provider.get_backend(backend_name)
        job = RuntimeJob(backend=backend,
                         api_client=self._api_client,
                         credentials=self._provider.credentials,
                         job_id=response['id'], program_id=program_id, params=inputs,
                         user_callback=callback,
                         result_decoder=result_decoder,
                         image=image)
        return job

    def upload_program(
            self,
            data: str,
            metadata: Optional[Union[Dict, str]] = None
    ) -> str:
        """Upload a runtime program.

        In addition to program data, the following program metadata is also
        required:

            - name
            - max_execution_time
            - description

        Program metadata can be specified using the `metadata` parameter or
        individual parameter (for example, `name` and `description`). If the
        same metadata field is specified in both places, the individual parameter
        takes precedence. For example, if you specify::

            upload_program(metadata={"name": "name1"}, name="name2")

        ``name2`` will be used as the program name.

        Args:
            data: Program data or path of the file containing program data to upload.
            metadata: Name of the program metadata file or metadata dictionary.
                A metadata file needs to be in the JSON format. The ``parameters``,
                ``return_values``, and ``interim_results`` should be defined as JSON Schema.
                See :file:`program/program_metadata_sample.json` for an example. The
                fields in metadata are explained below.

                * name: Name of the program. Required.
                * max_execution_time: Maximum execution time in seconds. Required.
                * description: Program description. Required.
                * is_public: Whether the runtime program should be visible to the public.
                                    The default is ``False``.
                * spec: Specifications for backend characteristics and input parameters
                    required to run the program, interim results and final result.

                    * backend_requirements: Backend requirements.
                    * parameters: Program input parameters in JSON schema format.
                    * return_values: Program return values in JSON schema format.
                    * interim_results: Program interim results in JSON schema format.

        Returns:
            Program ID.

        Raises:
            IBMInputValueError: If required metadata is missing.
            RuntimeDuplicateProgramError: If a program with the same name already exists.
            IBMNotAuthorizedError: If you are not authorized to upload programs.
            QiskitRuntimeError: If the upload failed.
        """
        program_metadata = self._read_metadata(metadata=metadata)

        for req in ['name', 'description', 'max_execution_time']:
            if req not in program_metadata or not program_metadata[req]:
                raise IBMInputValueError(f"{req} is a required metadata field.")

        if "def main(" not in data:
            # This is the program file
            with open(data, "r") as file:
                data = file.read()

        try:
            program_data = to_base64_string(data)
            response = self._api_client.program_create(program_data=program_data,
                                                       **program_metadata)
        except RequestsApiError as ex:
            if ex.status_code == 409:
                raise RuntimeDuplicateProgramError(
                    "Program with the same name already exists.") from None
            if ex.status_code == 403:
                raise IBMNotAuthorizedError(
                    "You are not authorized to upload programs.") from None
            raise QiskitRuntimeError(f"Failed to create program: {ex}") from None
        return response['id']

    def _read_metadata(
            self,
            metadata: Optional[Union[Dict, str]] = None
    ) -> Dict:
        """Read metadata.

        Args:
            metadata: Name of the program metadata file or metadata dictionary.

        Returns:
            Return metadata.
        """
        upd_metadata: dict = {}
        if metadata is not None:
            if isinstance(metadata, str):
                with open(metadata, 'r') as file:
                    upd_metadata = json.load(file)
            else:
                upd_metadata = metadata
        # TODO validate metadata format
        metadata_keys = ['name', 'max_execution_time', 'description',
                         'spec', 'is_public']
        return {key: val for key, val in upd_metadata.items() if key in metadata_keys}

    def update_program(
            self,
            program_id: str,
            data: str = None,
            metadata: Optional[Union[Dict, str]] = None,
            name: str = None,
            description: str = None,
            max_execution_time: int = None,
            spec: Optional[Dict] = None
    ) -> None:
        """Update a runtime program.

        Program metadata can be specified using the `metadata` parameter or
        individual parameters, such as `name` and `description`. If the
        same metadata field is specified in both places, the individual parameter
        takes precedence.

        Args:
            program_id: Program ID.
            data: Program data or path of the file containing program data to upload.
            metadata: Name of the program metadata file or metadata dictionary.
            name: New program name.
            description: New program description.
            max_execution_time: New maximum execution time.
            spec: New specifications for backend characteristics, input parameters,
                interim results and final result.

        Raises:
            RuntimeProgramNotFound: If the program doesn't exist.
            QiskitRuntimeError: If the request failed.
        """
        if not any([data, metadata, name, description, max_execution_time, spec]):
            warnings.warn("None of the 'data', 'metadata', 'name', 'description', "
                          "'max_execution_time', or 'spec' parameters is specified. "
                          "No update is made.")
            return

        if data:
            if "def main(" not in data:
                # This is the program file
                with open(data, "r") as file:
                    data = file.read()
            data = to_base64_string(data)

        if metadata:
            metadata = self._read_metadata(metadata=metadata)
        combined_metadata = self._merge_metadata(
            metadata=metadata, name=name, description=description,
            max_execution_time=max_execution_time, spec=spec)

        try:
            self._api_client.program_update(
                program_id, program_data=data, **combined_metadata)
        except RequestsApiError as ex:
            if ex.status_code == 404:
                raise RuntimeProgramNotFound(f"Program not found: {ex.message}") from None
            raise QiskitRuntimeError(f"Failed to update program: {ex}") from None

        if program_id in self._programs:
            program = self._programs[program_id]
            program._refresh()

    def _merge_metadata(
            self,
            metadata: Optional[Dict] = None,
            **kwargs: Any
    ) -> Dict:
        """Merge multiple copies of metadata.
        Args:
            metadata: Program metadata.
            **kwargs: Additional metadata fields to overwrite.
        Returns:
            Merged metadata.
        """
        merged = {}
        metadata = metadata or {}
        metadata_keys = ['name', 'max_execution_time', 'description', 'spec']
        for key in metadata_keys:
            if kwargs.get(key, None) is not None:
                merged[key] = kwargs[key]
            elif key in metadata.keys():
                merged[key] = metadata[key]
        return merged

    def delete_program(self, program_id: str) -> None:
        """Delete a runtime program.

        Args:
            program_id: Program ID.

        Raises:
            RuntimeProgramNotFound: If the program doesn't exist.
            QiskitRuntimeError: If the request failed.
        """
        try:
            self._api_client.program_delete(program_id=program_id)
        except RequestsApiError as ex:
            if ex.status_code == 404:
                raise RuntimeProgramNotFound(f"Program not found: {ex.message}") from None
            raise QiskitRuntimeError(f"Failed to delete program: {ex}") from None

        if program_id in self._programs:
            del self._programs[program_id]

    def set_program_visibility(self, program_id: str, public: bool) -> None:
        """Sets a program's visibility.

        Args:
            program_id: Program ID.
            public: If ``True``, make the program visible to all.
                If ``False``, make the program visible to just your account.

        Raises:
            RuntimeJobNotFound: if program not found (404)
            QiskitRuntimeError: if update failed (401, 403)
        """
        try:
            self._api_client.set_program_visibility(program_id, public)
        except RequestsApiError as ex:
            if ex.status_code == 404:
                raise RuntimeJobNotFound(f"Program not found: {ex.message}") from None
            raise QiskitRuntimeError(f"Failed to set program visibility: {ex}") from None

        if program_id in self._programs:
            program = self._programs[program_id]
            program._is_public = public

    def job(self, job_id: str) -> RuntimeJob:
        """Retrieve a runtime job.

        Args:
            job_id: Job ID.

        Returns:
            Runtime job retrieved.

        Raises:
            RuntimeJobNotFound: If the job doesn't exist.
            QiskitRuntimeError: If the request failed.
        """
        try:
            response = self._api_client.job_get(job_id)
        except RequestsApiError as ex:
            if ex.status_code == 404:
                raise RuntimeJobNotFound(f"Job not found: {ex.message}") from None
            raise QiskitRuntimeError(f"Failed to delete job: {ex}") from None
        return self._decode_job(response)

    def jobs(
            self,
            limit: Optional[int] = 10,
            skip: int = 0,
            pending: bool = None,
<<<<<<< HEAD
            provider: str = None
=======
            program_id: str = None
>>>>>>> 07f0d53b
    ) -> List[RuntimeJob]:
        """Retrieve all runtime jobs, subject to optional filtering.

        Args:
            limit: Number of jobs to retrieve. ``None`` means no limit.
            skip: Starting index for the job retrieval.
            pending: Filter by job pending state. If ``True``, 'QUEUED' and 'RUNNING'
                jobs are included. If ``False``, 'DONE', 'CANCELLED' and 'ERROR' jobs
                are included.
<<<<<<< HEAD
            provider: Provider to filter jobs.
                Should be in the following format {hub}/{group}/{project}.
=======
            program_id: Filter by Program ID.
>>>>>>> 07f0d53b

        Returns:
            A list of runtime jobs.
        """
        job_responses = []  # type: List[Dict[str, Any]]
        current_page_limit = limit or 20
        offset = skip

        while True:
            jobs_response = self._api_client.jobs_get(
                limit=current_page_limit,
                skip=offset,
                pending=pending,
<<<<<<< HEAD
                provider=provider)
=======
                program_id=program_id)
>>>>>>> 07f0d53b
            job_page = jobs_response["jobs"]
            # count is the total number of jobs that would be returned if
            # there was no limit or skip
            count = jobs_response["count"]

            job_responses += job_page

            if len(job_responses) == count - skip:
                # Stop if there are no more jobs returned by the server.
                break

            if limit:
                if len(job_responses) >= limit:
                    # Stop if we have reached the limit.
                    break
                current_page_limit = limit - len(job_responses)
            else:
                current_page_limit = 20

            offset += len(job_page)

        return [self._decode_job(job) for job in job_responses]

    def delete_job(self, job_id: str) -> None:
        """Delete a runtime job.

        Note that this operation cannot be reversed.

        Args:
            job_id: ID of the job to delete.

        Raises:
            RuntimeJobNotFound: If the job doesn't exist.
            QiskitRuntimeError: If the request failed.
        """
        try:
            self._api_client.job_delete(job_id)
        except RequestsApiError as ex:
            if ex.status_code == 404:
                raise RuntimeJobNotFound(f"Job not found: {ex.message}") from None
            raise QiskitRuntimeError(f"Failed to delete job: {ex}") from None

    def _decode_job(self, raw_data: Dict) -> RuntimeJob:
        """Decode job data received from the server.

        Args:
            raw_data: Raw job data received from the server.

        Returns:
            Decoded job data.
        """
        hub = raw_data['hub']
        group = raw_data['group']
        project = raw_data['project']
        if self._provider.credentials.unique_id().to_tuple() != (hub, group, project):
            # Try to find the right backend
            try:
                original_provider = self._provider._get_provider(hub, group, project)
                backend = original_provider.get_backend(raw_data['backend'])
            except (IBMProviderError, QiskitBackendNotFoundError):
                backend = IBMRetiredBackend.from_name(
                    backend_name=raw_data['backend'],
                    provider=None,
                    credentials=Credentials(token="", url="",
                                            hub=hub, group=group, project=project),
                    api=None
                )
        else:
            backend = self._provider.get_backend(raw_data['backend'])

        params = raw_data.get('params', {})
        if isinstance(params, list):
            if len(params) > 0:
                params = params[0]
            else:
                params = {}
        if not isinstance(params, str):
            params = json.dumps(params)

        decoded = json.loads(params, cls=RuntimeDecoder)
        return RuntimeJob(backend=backend,
                          api_client=self._api_client,
                          credentials=self._provider.credentials,
                          job_id=raw_data['id'],
                          program_id=raw_data.get('program', {}).get('id', ""),
                          params=decoded,
                          creation_date=raw_data.get('created', None))

    def logout(self) -> None:
        """Clears authorization cache on the server.

        For better performance, the runtime server caches each user's
        authorization information. This method is used to force the server
        to clear its cache.

        Note:
            Invoke this method ONLY when your access level to the runtime
            service has changed - for example, the first time your account is
            given the authority to upload a program.
        """
        self._api_client.logout()<|MERGE_RESOLUTION|>--- conflicted
+++ resolved
@@ -526,11 +526,8 @@
             limit: Optional[int] = 10,
             skip: int = 0,
             pending: bool = None,
-<<<<<<< HEAD
+            program_id: str = None,
             provider: str = None
-=======
-            program_id: str = None
->>>>>>> 07f0d53b
     ) -> List[RuntimeJob]:
         """Retrieve all runtime jobs, subject to optional filtering.
 
@@ -540,12 +537,9 @@
             pending: Filter by job pending state. If ``True``, 'QUEUED' and 'RUNNING'
                 jobs are included. If ``False``, 'DONE', 'CANCELLED' and 'ERROR' jobs
                 are included.
-<<<<<<< HEAD
+            program_id: Filter by Program ID.
             provider: Provider to filter jobs.
                 Should be in the following format {hub}/{group}/{project}.
-=======
-            program_id: Filter by Program ID.
->>>>>>> 07f0d53b
 
         Returns:
             A list of runtime jobs.
@@ -559,11 +553,8 @@
                 limit=current_page_limit,
                 skip=offset,
                 pending=pending,
-<<<<<<< HEAD
+                program_id=program_id,
                 provider=provider)
-=======
-                program_id=program_id)
->>>>>>> 07f0d53b
             job_page = jobs_response["jobs"]
             # count is the total number of jobs that would be returned if
             # there was no limit or skip
