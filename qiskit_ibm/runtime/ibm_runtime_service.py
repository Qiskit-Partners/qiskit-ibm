--- conflicted
+++ resolved
@@ -199,12 +199,8 @@
                               creation_date=response.get('creation_date', ""),
                               update_date=response.get('update_date', ""),
                               backend_requirements=backend_req,
-<<<<<<< HEAD
                               is_public=response.get('is_public', False),
                               data=data)
-=======
-                              is_public=response.get('is_public', False))
->>>>>>> ab33b523
 
     def run(
             self,
@@ -345,11 +341,7 @@
                 data = file.read()
 
         try:
-<<<<<<< HEAD
-            program_data = base64.b64encode(data.encode('utf-8')).decode('utf-8')
-=======
             program_data = to_base64_string(data)
->>>>>>> ab33b523
             response = self._api_client.program_create(program_data=program_data,
                                                        **program_metadata)
         except RequestsApiError as ex:
