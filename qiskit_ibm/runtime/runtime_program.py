# This code is part of Qiskit.
#
# (C) Copyright IBM 2021.
#
# This code is licensed under the Apache License, Version 2.0. You may
# obtain a copy of this license in the LICENSE.txt file in the root directory
# of this source tree or at http://www.apache.org/licenses/LICENSE-2.0.
#
# Any modifications or derivative works of this code must retain this
# copyright notice, and modified files need to carry a notice indicating
# that they have been altered from the originals.

"""Qiskit runtime program."""

import logging
<<<<<<< HEAD
import json
from typing import Optional, List, NamedTuple, Dict
=======
import re
from typing import Optional, List, Dict
>>>>>>> 1b26e0b6
from types import SimpleNamespace
from qiskit_ibm.exceptions import IBMInputValueError, IBMNotAuthorizedError
from ..api.clients.runtime import RuntimeClient

logger = logging.getLogger(__name__)


class RuntimeProgram:
    """Class representing program metadata.

    This class contains the metadata describing a program, such as its
    name, ID, description, etc.

    You can use the :class:`~qiskit_ibm.runtime.IBMRuntimeService`
    to retrieve the metadata of a specific program or all programs. For example::

        from qiskit_ibm import IBMProvider

        provider = IBMProvider()

        # To retrieve metadata of all programs.
        programs = provider.runtime.programs()

        # To retrieve metadata of a single program.
        program = provider.runtime.program(program_id='circuit-runner')
        print(f"Program {program.name} takes parameters {program.parameters().metadata}")
    """

    def __init__(
            self,
            program_name: str,
            program_id: str,
            description: str,
            parameters: Optional[Dict] = None,
            return_values: Optional[Dict] = None,
            interim_results: Optional[Dict] = None,
            max_execution_time: int = 0,
            backend_requirements: Optional[Dict] = None,
            creation_date: str = "",
            update_date: str = "",
            is_public: Optional[bool] = False,
            api_client: Optional[RuntimeClient] = None,
            data: str = ""
    ) -> None:
        """RuntimeProgram constructor.

        Args:
            program_name: Program name.
            program_id: Program ID.
            description: Program description.
            parameters: Documentation on program parameters.
            return_values: Documentation on program return values.
            interim_results: Documentation on program interim results.
            max_execution_time: Maximum execution time.
            backend_requirements: Backend requirements.
            creation_date: Program creation date.
            update_date: Program last updated date.
            is_public: ``True`` if program is visible to all. ``False`` if it's only visible to you.
            data: Program data.
            api_client: Runtime api client.
        """
        self._name = program_name
        self._id = program_id
        self._description = description
        self._max_execution_time = max_execution_time
        self._backend_requirements = backend_requirements or {}
        self._parameters = parameters or {}
        self._return_values = return_values or {}
        self._interim_results = interim_results or {}
        self._creation_date = creation_date
        self._update_date = update_date
        self._is_public = is_public
        self._data = data
        self._api_client = api_client

    def __str__(self) -> str:
        def _format_common(schema: Dict) -> None:
            """Add title, description and property details to `formatted`."""
            if "description" in schema:
                formatted.append(" "*4 + "Description: {}".format(schema["description"]))
            if "type" in schema:
                formatted.append(" "*4 + "Type: {}".format(str(schema["type"])))
            if "properties" in schema:
                formatted.append(" "*4 + "Properties:")
                for property_name, property_value in schema["properties"].items():
                    formatted.append(" "*8 + "- " + property_name + ":")
                    for key, value in property_value.items():
                        formatted.append(" "*12 + "{}: {}".format(sentence_case(key), str(value)))
                    formatted.append(" "*12 + "Required: " +
                                     str(property_name in schema.get("required", [])))

        def sentence_case(camel_case_text: str) -> str:
            """Converts camelCase to Sentence case"""
            if camel_case_text == '':
                return camel_case_text
            sentence_case_text = re.sub('([A-Z])', r' \1', camel_case_text)
            return sentence_case_text[:1].upper() + sentence_case_text[1:].lower()

        formatted = [f'{self.program_id}:',
                     f"  Name: {self.name}",
                     f"  Description: {self.description}",
                     f"  Creation date: {self.creation_date}",
                     f"  Update date: {self.update_date}",
                     f"  Max execution time: {self.max_execution_time}"]

        formatted.append("  Input parameters:")
        if self._parameters:
            _format_common(self._parameters)
        else:
            formatted.append(" "*4 + "none")

        formatted.append("  Interim results:")
        if self._interim_results:
            _format_common(self._interim_results)
        else:
            formatted.append(" "*4 + "none")

        formatted.append("  Returns:")
        if self._return_values:
            _format_common(self._return_values)
        else:
            formatted.append(" "*4 + "none")
        return '\n'.join(formatted)

    def to_dict(self) -> Dict:
        """Convert program metadata to dictionary format.

        Returns:
            Program metadata in dictionary format.
        """
        return {
            "program_id": self.program_id,
            "name": self.name,
            "description": self.description,
            "max_execution_time": self.max_execution_time,
            "backend_requirements": self.backend_requirements,
            "parameters": self.parameters(),
            "return_values": self.return_values,
            "interim_results": self.interim_results,
            "is_public": self._is_public
        }

    def parameters(self) -> 'ParameterNamespace':
        """Program parameter namespace.

        You can use the returned namespace to assign parameter values and pass
        the namespace to :meth:`qiskit_ibm.runtime.IBMRuntimeService.run`.
        The namespace allows you to use auto-completion to find program parameters.

        Note that each call to this method returns a new namespace instance and
        does not include any modification to the previous instance.

        Returns:
            Program parameter namespace.
        """
        return ParameterNamespace(self._parameters)

    @property
    def program_id(self) -> str:
        """Program ID.

        Returns:
            Program ID.
        """
        return self._id

    @property
    def name(self) -> str:
        """Program name.

        Returns:
            Program name.
        """
        return self._name

    @property
    def description(self) -> str:
        """Program description.

        Returns:
            Program description.
        """
        return self._description

    @property
    def return_values(self) -> Dict:
        """Program return value definitions.

        Returns:
            Return value definitions for this program.
        """
        return self._return_values

    @property
    def interim_results(self) -> Dict:
        """Program interim result definitions.

        Returns:
            Interim result definitions for this program.
        """
        return self._interim_results

    @property
    def max_execution_time(self) -> int:
        """Maximum execution time in seconds.

        A program execution exceeding this time will be forcibly terminated.

        Returns:
            Maximum execution time.
        """
        return self._max_execution_time

    @property
    def backend_requirements(self) -> Dict:
        """Backend requirements.

        Returns:
            Backend requirements for this program.
        """
        return self._backend_requirements

    @property
    def creation_date(self) -> str:
        """Program creation date.

        Returns:
            Program creation date.
        """
        return self._creation_date

    @property
    def update_date(self) -> str:
        """Program last updated date.

        Returns:
            Program last updated date.
        """
        return self._update_date

    @property
    def is_public(self) -> bool:
        """Whether the program is visible to all.

        Returns:
            Whether the program is public.
        """
        return self._is_public

    @property
    def data(self) -> str:
        """Program data.

        Returns:
            Program data.

        Raises:
            IBMNotAuthorizedError: if user is not the program author.
        """
        if not self._data:
            response = self._api_client.program_get(self._id)
            self._name = response['name']
            self._id = response['id']
            self._description = response.get('description', "")
            self._max_execution_time = response.get('cost', 0)
            self._backend_requirements = json.loads(response.get('backendRequirements', '{}'))
            self._parameters = json.loads(response.get('parameters', '{}')).get("doc", [])
            self._return_values = json.loads(response.get('returnValues', '{}'))
            self._interim_results = json.loads(response.get('interimResults', '{}'))
            self._creation_date = response.get('creation_date', "")
            self._update_date = response.get('update_date', "")
            self._is_public = response.get('is_public', False)
            if 'data' in response:
                self._data = response['data']
            else:
                raise IBMNotAuthorizedError(
                    'Only program authors are authorized to retrieve program data')
        return self._data


class ParameterNamespace(SimpleNamespace):
    """ A namespace for program parameters with validation.

    This class provides a namespace for program parameters with auto-completion
    and validation support.
    """

    def __init__(self, parameters: Dict):
        """ParameterNamespace constructor.

        Args:
            parameters: The program's input parameters.
        """
        super().__init__()
        # Allow access to the raw program parameters dict
        self.__metadata = parameters
        # For localized logic, create store of parameters in dictionary
        self.__program_params: dict = {}

        for parameter_name, parameter_value in parameters.get("properties", {}).items():
            # (1) Add parameters to a dict by name
            setattr(self, parameter_name, None)
            # (2) Store the program params for validation
            self.__program_params[parameter_name] = parameter_value

    @property
    def metadata(self) -> Dict:
        """Returns the parameter metadata"""
        return self.__metadata

    def validate(self) -> None:
        """Validate program input values.

        Note:
            This method only verifies that required parameters have values. It
            does not fail the validation if the namespace has extraneous parameters.

        Raises:
            IBMInputValueError: if validation fails
        """

        # Iterate through the user's stored inputs
        for parameter_name, parameter_value in self.__program_params.items():
            # Set invariants: User-specified parameter value (value) and if it's required (req)
            value = getattr(self, parameter_name, None)
            # Check there exists a program parameter of that name.
            if value is None and parameter_name in self.metadata.get("required", []):
                raise IBMInputValueError('Param (%s) missing required value!' % parameter_name)

    def __str__(self) -> str:
        """Creates string representation of object"""
        # Header
        header = '| {:10.10} | {:12.12} | {:12.12} ' \
                 '| {:8.8} | {:>15} |'.format(
                     'Name',
                     'Value',
                     'Type',
                     'Required',
                     'Description'
                     )
        params_str = '\n'.join([
            '| {:10.10} | {:12.12} | {:12.12}| {:8.8} | {:>15} |'.format(
                parameter_name,
                str(getattr(self, parameter_name, "None")),
                str(parameter_value.get("type", "None")),
                str(parameter_name in self.metadata.get("required", [])),
                str(parameter_value.get("description", "None"))
            ) for parameter_name, parameter_value in self.__program_params.items()])

        return "ParameterNamespace (Values):\n%s\n%s\n%s" \
               % (header, '-' * len(header), params_str)<|MERGE_RESOLUTION|>--- conflicted
+++ resolved
@@ -13,13 +13,9 @@
 """Qiskit runtime program."""
 
 import logging
-<<<<<<< HEAD
 import json
-from typing import Optional, List, NamedTuple, Dict
-=======
 import re
 from typing import Optional, List, Dict
->>>>>>> 1b26e0b6
 from types import SimpleNamespace
 from qiskit_ibm.exceptions import IBMInputValueError, IBMNotAuthorizedError
 from ..api.clients.runtime import RuntimeClient
@@ -281,14 +277,23 @@
         """
         if not self._data:
             response = self._api_client.program_get(self._id)
+            backend_requirements = {}
+            parameters = {}
+            return_values = {}
+            interim_results = {}
+            if "spec" in response:
+                backend_requirements = response["spec"].get('backend_requirements', {})
+                parameters = response["spec"].get('parameters', {})
+                return_values = response["spec"].get('return_values', {})
+                interim_results = response["spec"].get('interim_results', {})
             self._name = response['name']
             self._id = response['id']
             self._description = response.get('description', "")
             self._max_execution_time = response.get('cost', 0)
-            self._backend_requirements = json.loads(response.get('backendRequirements', '{}'))
-            self._parameters = json.loads(response.get('parameters', '{}')).get("doc", [])
-            self._return_values = json.loads(response.get('returnValues', '{}'))
-            self._interim_results = json.loads(response.get('interimResults', '{}'))
+            self._backend_requirements = backend_requirements
+            self._parameters = parameters
+            self._return_values = return_values
+            self._interim_results = interim_results
             self._creation_date = response.get('creation_date', "")
             self._update_date = response.get('update_date', "")
             self._is_public = response.get('is_public', False)
