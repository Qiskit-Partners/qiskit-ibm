# This code is part of Qiskit.
#
# (C) Copyright IBM 2021.
#
# This code is licensed under the Apache License, Version 2.0. You may
# obtain a copy of this license in the LICENSE.txt file in the root directory
# of this source tree or at http://www.apache.org/licenses/LICENSE-2.0.
#
# Any modifications or derivative works of this code must retain this
# copyright notice, and modified files need to carry a notice indicating
# that they have been altered from the originals.

"""Runtime REST adapter."""

import logging
from typing import Dict, List, Any, Union, Optional
import json
from concurrent import futures

from .base import RestAdapterBase
from ..session import RetrySession
from ...runtime.utils import RuntimeEncoder

logger = logging.getLogger(__name__)


class Runtime(RestAdapterBase):
    """Rest adapter for Runtime base endpoints."""

    URL_MAP = {
        'programs': '/programs',
        'jobs': '/jobs',
        'logout': '/logout'
    }

    def program(self, program_id: str) -> 'Program':
        """Return an adapter for the program.

        Args:
            program_id: ID of the program.

        Returns:
            The program adapter.
        """
        return Program(self.session, program_id)

    def program_job(self, job_id: str) -> 'ProgramJob':
        """Return an adapter for the job.

        Args:
            job_id: Job ID.

        Returns:
            The program job adapter.
        """
        return ProgramJob(self.session, job_id)

<<<<<<< HEAD
    def list_programs(self, name: str) -> Dict[str, Any]:
        """Return a list of runtime programs.

        Args:
            name: Name of the program.
=======
    def list_programs(self, limit: int = None, skip: int = None) -> Dict[str, Any]:
        """Return a list of runtime programs.

        Args:
            limit: The number of programs to return.
            skip: The number of programs to skip.
>>>>>>> 4522d9b4

        Returns:
            A list of runtime programs.
        """
        url = self.get_url('programs')
<<<<<<< HEAD
        payload: Dict[str, str] = {}
        if name:
            payload['name'] = name
        response = self.session.get(url, params=payload).json()
        return response
=======
        payload: Dict[str, int] = {}
        if limit:
            payload['limit'] = limit
        if skip:
            payload['offset'] = skip
        return self.session.get(url, params=payload).json()
>>>>>>> 4522d9b4

    def create_program(
            self,
            program_data: str,
            name: str,
            description: str,
            max_execution_time: int,
            is_public: Optional[bool] = False,
            spec: Optional[Dict] = None
    ) -> Dict:
        """Upload a new program.

        Args:
            program_data: Program data (base64 encoded).
            name: Name of the program.
            description: Program description.
            max_execution_time: Maximum execution time.
            is_public: Whether the program should be public.
            spec: Backend requirements, parameters, interim results, return values, etc.

        Returns:
            JSON response.
        """
        url = self.get_url('programs')
        payload = {'name': name,
                   'data': program_data,
                   'cost': max_execution_time,
                   'description': description,
                   'is_public': is_public}
        if spec is not None:
            payload['spec'] = spec
        data = json.dumps(payload)
        return self.session.post(url, data=data).json()

    def program_run(
            self,
            program_id: str,
            hub: str,
            group: str,
            project: str,
            backend_name: str,
            params: Dict,
            image: str
    ) -> Dict:
        """Execute the program.

        Args:
            program_id: Program ID.
            hub: Hub to be used.
            group: Group to be used.
            project: Project to be used.
            backend_name: Name of the backend.
            params: Program parameters.
            image: Runtime image.

        Returns:
            JSON response.
        """
        url = self.get_url('jobs')
        payload = {
            'program_id': program_id,
            'hub': hub,
            'group': group,
            'project': project,
            'backend': backend_name,
            'params': params,
            'runtime': image
        }
        data = json.dumps(payload, cls=RuntimeEncoder)
        return self.session.post(url, data=data).json()

    def jobs_get(
            self,
            limit: int = None,
            skip: int = None,
            pending: bool = None,
            program_id: str = None,
            hub: str = None,
            group: str = None,
            project: str = None
    ) -> Dict:
        """Get a list of job data.

        Args:
            limit: Number of results to return.
            skip: Number of results to skip.
            pending: Returns 'QUEUED' and 'RUNNING' jobs if True,
                returns 'DONE', 'CANCELLED' and 'ERROR' jobs if False.
            program_id: Filter by Program ID.
            hub: Filter by hub - hub, group, and project must all be specified.
            group: Filter by group - hub, group, and project must all be specified.
            project: Filter by project - hub, group, and project must all be specified.

        Returns:
            JSON response.
        """
        url = self.get_url('jobs')
        payload: Dict[str, Union[int, str]] = {}
        if limit:
            payload['limit'] = limit
        if skip:
            payload['offset'] = skip
        if pending is not None:
            payload['pending'] = 'true' if pending else 'false'
        if program_id:
            payload['program'] = program_id
        if all([hub, group, project]):
            payload['provider'] = f"{hub}/{group}/{project}"
        return self.session.get(url, params=payload).json()

    def logout(self) -> None:
        """Clear authorization cache."""
        url = self.get_url('logout')
        self.session.post(url)


class Program(RestAdapterBase):
    """Rest adapter for program related endpoints."""

    URL_MAP = {
        'self': '',
        'data': '/data',
        'run': '/jobs',
        'private': '/private',
        'public': '/public'
    }

    _executor = futures.ThreadPoolExecutor()

    def __init__(self, session: RetrySession, program_id: str, url_prefix: str = '') -> None:
        """Job constructor.

        Args:
            session: Session to be used in the adapter.
            program_id: ID of the runtime program.
            url_prefix: Prefix to use in the URL.
        """
        super().__init__(session, '{}/programs/{}'.format(url_prefix, program_id))

    def get(self) -> Dict[str, Any]:
        """Return program information.

        Returns:
            JSON response.
        """
        url = self.get_url('self')
        return self.session.get(url).json()

    def make_public(self) -> None:
        """Sets a runtime program's visibility to public."""
        url = self.get_url('public')
        self.session.put(url)

    def make_private(self) -> None:
        """Sets a runtime program's visibility to private."""
        url = self.get_url('private')
        self.session.put(url)

    def delete(self) -> None:
        """Delete this program.

        Returns:
            JSON response.
        """
        url = self.get_url('self')
        self.session.delete(url)

    def update_data(self, program_data: str) -> None:
        """Update program data.

        Args:
            program_data: Program data (base64 encoded).
        """
        url = self.get_url("data")
        self.session.put(url, data=program_data,
                         headers={'Content-Type': 'application/octet-stream'})

    def update_metadata(
            self,
            name: str = None,
            description: str = None,
            max_execution_time: int = None,
            spec: Optional[Dict] = None
    ) -> None:
        """Update program metadata.

        Args:
            name: Name of the program.
            description: Program description.
            max_execution_time: Maximum execution time.
            spec: Backend requirements, parameters, interim results, return values, etc.
        """
        url = self.get_url("self")
        payload: Dict = {}
        if name:
            payload["name"] = name
        if description:
            payload["description"] = description
        if max_execution_time:
            payload["cost"] = max_execution_time
        if spec:
            payload["spec"] = spec

        self.session.patch(url, json=payload)


class ProgramJob(RestAdapterBase):
    """Rest adapter for program job related endpoints."""

    URL_MAP = {
        'self': '',
        'results': '/results',
        'cancel': '/cancel',
        'logs': '/logs'
    }

    def __init__(
            self,
            session: RetrySession,
            job_id: str,
            url_prefix: str = ''
    ) -> None:
        """ProgramJob constructor.

        Args:
            session: Session to be used in the adapter.
            job_id: ID of the program job.
            url_prefix: Prefix to use in the URL.
        """
        super().__init__(session, '{}/jobs/{}'.format(
            url_prefix, job_id))

    def get(self) -> Dict:
        """Return program job information.

        Returns:
            JSON response.
        """
        return self.session.get(self.get_url('self')).json()

    def delete(self) -> None:
        """Delete program job."""
        self.session.delete(self.get_url('self'))

    def results(self) -> str:
        """Return program job results.

        Returns:
            Job results.
        """
        response = self.session.get(self.get_url('results'))
        return response.text

    def cancel(self) -> None:
        """Cancel the job."""
        self.session.post(self.get_url('cancel'))

    def logs(self) -> str:
        """Retrieve job logs.

        Returns:
            Job logs.
        """
        return self.session.get(self.get_url('logs')).text<|MERGE_RESOLUTION|>--- conflicted
+++ resolved
@@ -55,39 +55,25 @@
         """
         return ProgramJob(self.session, job_id)
 
-<<<<<<< HEAD
-    def list_programs(self, name: str) -> Dict[str, Any]:
-        """Return a list of runtime programs.
-
-        Args:
-            name: Name of the program.
-=======
-    def list_programs(self, limit: int = None, skip: int = None) -> Dict[str, Any]:
+    def list_programs(self, name: str = "", limit: int = None, skip: int = None) -> Dict[str, Any]:
         """Return a list of runtime programs.
 
         Args:
             limit: The number of programs to return.
             skip: The number of programs to skip.
->>>>>>> 4522d9b4
-
+            name: Name of the program.
         Returns:
             A list of runtime programs.
         """
         url = self.get_url('programs')
-<<<<<<< HEAD
-        payload: Dict[str, str] = {}
+        payload: Dict[str, Union[int, str]] = {}
         if name:
             payload['name'] = name
-        response = self.session.get(url, params=payload).json()
-        return response
-=======
-        payload: Dict[str, int] = {}
         if limit:
             payload['limit'] = limit
         if skip:
             payload['offset'] = skip
         return self.session.get(url, params=payload).json()
->>>>>>> 4522d9b4
 
     def create_program(
             self,
