--- conflicted
+++ resolved
@@ -39,29 +39,17 @@
                                      **credentials.connection_parameters())
         self.api = Runtime(self._session)
 
-<<<<<<< HEAD
-    def list_programs(self, name: str) -> Dict[str, Any]:
-        """Return a list of runtime programs.
-
-        Args:
-            name: Name of the program.
-=======
-    def list_programs(self, limit: int = None, skip: int = None) -> Dict[str, Any]:
+    def list_programs(self, name: str = "", limit: int = None, skip: int = None) -> Dict[str, Any]:
         """Return a list of runtime programs.
 
         Args:
             limit: The number of programs to return.
             skip: The number of programs to skip.
->>>>>>> 4522d9b4
-
+            name: Name of the program.
         Returns:
             A list of runtime programs.
         """
-<<<<<<< HEAD
-        return self.api.list_programs(name)
-=======
-        return self.api.list_programs(limit, skip)
->>>>>>> 4522d9b4
+        return self.api.list_programs(name, limit, skip)
 
     def program_create(
             self,
