# This code is part of Qiskit.
#
# (C) Copyright IBM 2021.
#
# This code is licensed under the Apache License, Version 2.0. You may
# obtain a copy of this license in the LICENSE.txt file in the root directory
# of this source tree or at http://www.apache.org/licenses/LICENSE-2.0.
#
# Any modifications or derivative works of this code must retain this
# copyright notice, and modified files need to carry a notice indicating
# that they have been altered from the originals.

"""Client for accessing IBM Quantum runtime service."""

import logging
from typing import Any, List, Dict, Union, Optional

from qiskit_ibm.credentials import Credentials
from qiskit_ibm.api.session import RetrySession

from ..rest.runtime import Runtime

logger = logging.getLogger(__name__)


class RuntimeClient:
    """Client for accessing runtime service."""

    def __init__(
            self,
            credentials: Credentials,
    ) -> None:
        """RandomClient constructor.

        Args:
            credentials: Account credentials.
        """
        self._session = RetrySession(credentials.runtime_url, credentials.access_token,
                                     **credentials.connection_parameters())
        self.api = Runtime(self._session)

<<<<<<< HEAD
    def list_programs(self, limit: int, skip: int) -> List[Dict]:
=======
    def list_programs(self) -> Dict[str, Any]:
>>>>>>> 81330763
        """Return a list of runtime programs.

        Args:
            limit: The number of programs to return.
            skip: The number of programs to skip.

        Returns:
            A list of quantum programs.
        """
        return self.api.list_programs(limit, skip)

    def program_create(
            self,
            program_data: str,
            name: str,
            description: str,
            max_execution_time: int,
            is_public: Optional[bool] = False,
            spec: Optional[Dict] = None
    ) -> Dict:
        """Create a new program.

        Args:
            name: Name of the program.
            program_data: Program data (base64 encoded).
            description: Program description.
            max_execution_time: Maximum execution time.
            is_public: Whether the program should be public.
            spec: Backend requirements, parameters, interim results, return values, etc.

        Returns:
            Server response.
        """
        return self.api.create_program(
            program_data=program_data,
            name=name,
            description=description, max_execution_time=max_execution_time,
            is_public=is_public, spec=spec
        )

    def program_get(self, program_id: str) -> Dict:
        """Return a specific program.

        Args:
            program_id: Program ID.

        Returns:
            Program information.
        """
        return self.api.program(program_id).get()

    def set_program_visibility(self, program_id: str, public: bool) -> None:
        """Sets a program's visibility.

        Args:
            program_id: Program ID.
            public: If ``True``, make the program visible to all.
                If ``False``, make the program visible to just your account.

        """
        if public:
            self.api.program(program_id).make_public()
        else:
            self.api.program(program_id).make_private()

    def program_run(
            self,
            program_id: str,
            credentials: Credentials,
            backend_name: str,
            params: Dict,
            image: str
    ) -> Dict:
        """Run the specified program.

        Args:
            program_id: Program ID.
            credentials: Credentials used to run the program.
            backend_name: Name of the backend to run the program.
            params: Parameters to use.
            image: The runtime image to use.

        Returns:
            JSON response.
        """
        return self.api.program_run(program_id=program_id, hub=credentials.hub,
                                    group=credentials.group, project=credentials.project,
                                    backend_name=backend_name, params=params,
                                    image=image)

    def program_delete(self, program_id: str) -> None:
        """Delete the specified program.

        Args:
            program_id: Program ID.
        """
        self.api.program(program_id).delete()

    def program_update(
            self,
            program_id: str,
            program_data: str = None,
            name: str = None,
            description: str = None,
            max_execution_time: int = None,
            spec: Optional[Dict] = None
    ) -> None:
        """Update a program.

        Args:
            program_id: Program ID.
            program_data: Program data (base64 encoded).
            name: Name of the program.
            description: Program description.
            max_execution_time: Maximum execution time.
            spec: Backend requirements, parameters, interim results, return values, etc.
        """
        if program_data:
            self.api.program(program_id).update_data(program_data)

        if any([name, description, max_execution_time, spec]):
            self.api.program(program_id).update_metadata(
                name=name, description=description,
                max_execution_time=max_execution_time, spec=spec)

    def job_get(self, job_id: str) -> Dict:
        """Get job data.

        Args:
            job_id: Job ID.

        Returns:
            JSON response.
        """
        response = self.api.program_job(job_id).get()
        logger.debug("Runtime job get response: %s", response)
        return response

    def jobs_get(
            self,
            limit: int = None,
            skip: int = None,
            pending: bool = None,
            program_id: str = None,
            hub: str = None,
            group: str = None,
            project: str = None
    ) -> Dict:
        """Get job data for all jobs.

        Args:
            limit: Number of results to return.
            skip: Number of results to skip.
            pending: Returns 'QUEUED' and 'RUNNING' jobs if True,
                returns 'DONE', 'CANCELLED' and 'ERROR' jobs if False.
            program_id: Filter by Program ID.
            hub: Filter by hub - hub, group, and project must all be specified.
            group: Filter by group - hub, group, and project must all be specified.
            project: Filter by project - hub, group, and project must all be specified.

        Returns:
            JSON response.
        """
        return self.api.jobs_get(limit=limit, skip=skip, pending=pending,
                                 program_id=program_id, hub=hub, group=group, project=project)

    def job_results(self, job_id: str) -> str:
        """Get the results of a program job.

        Args:
            job_id: Program job ID.

        Returns:
            Job result.
        """
        return self.api.program_job(job_id).results()

    def job_cancel(self, job_id: str) -> None:
        """Cancel a job.

        Args:
            job_id: Runtime job ID.
        """
        self.api.program_job(job_id).cancel()

    def job_delete(self, job_id: str) -> None:
        """Delete a job.

        Args:
            job_id: Runtime job ID.
        """
        self.api.program_job(job_id).delete()

    def job_logs(self, job_id: str) -> str:
        """Get the job logs.

        Args:
            job_id: Program job ID.

        Returns:
            Job logs.
        """
        return self.api.program_job(job_id).logs()

    def logout(self) -> None:
        """Clear authorization cache."""
        self.api.logout()<|MERGE_RESOLUTION|>--- conflicted
+++ resolved
@@ -39,11 +39,7 @@
                                      **credentials.connection_parameters())
         self.api = Runtime(self._session)
 
-<<<<<<< HEAD
     def list_programs(self, limit: int, skip: int) -> List[Dict]:
-=======
-    def list_programs(self) -> Dict[str, Any]:
->>>>>>> 81330763
         """Return a list of runtime programs.
 
         Args:
