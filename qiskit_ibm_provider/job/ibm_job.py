# This code is part of Qiskit.
#
# (C) Copyright IBM 2021.
#
# This code is licensed under the Apache License, Version 2.0. You may
# obtain a copy of this license in the LICENSE.txt file in the root directory
# of this source tree or at http://www.apache.org/licenses/LICENSE-2.0.
#
# Any modifications or derivative works of this code must retain this
# copyright notice, and modified files need to carry a notice indicating
# that they have been altered from the originals.

"""IBM Quantum job."""

import logging
from abc import ABC, abstractmethod
from datetime import datetime
from typing import Dict, Optional, Any, List, Union

from qiskit.circuit.quantumcircuit import QuantumCircuit
from qiskit.providers.job import JobV1 as Job
from qiskit.providers.models import BackendProperties
from qiskit.pulse import Schedule
from qiskit.qobj import QasmQobj, PulseQobj
from qiskit.result import Result

from qiskit_ibm_provider import ibm_backend  # pylint: disable=unused-import
from qiskit_ibm_provider.api.exceptions import ApiError
from qiskit_ibm_provider.job.exceptions import IBMJobApiError
from qiskit_ibm_provider.job.utils import get_delete_status

from .queueinfo import QueueInfo
from ..api.clients import AccountClient

logger = logging.getLogger(__name__)


class IBMJob(Job, ABC):
    """Abstract base class for all IBM Quantum job."""

    _data = {}  # type: Dict

    def __init__(
        self,
        backend: "ibm_backend.IBMBackend",
        api_client: AccountClient,
        job_id: str,
        name: Optional[str] = None,
        tags: Optional[List[str]] = None,
        **kwargs: Any
    ) -> None:
        """IBMJob constructor.

        Args:
            backend: The backend instance used to run this job.
            api_client: Object for connecting to the server.
            job_id: Job ID.
            name: Job name.
            tags: Job tags.
            kwargs: Additional job attributes.
        """
        Job.__init__(self, backend, job_id)
        self._api_client = api_client
        self._name = name
        self._tags = tags or []
        self._provider = backend.provider

        self._data = {}
        for key, value in kwargs.items():
            # Append suffix to key to avoid conflicts.
            self._data[key + "_"] = value

    @abstractmethod
    def properties(self) -> Optional[BackendProperties]:
        """Return the backend properties for this job.

        Returns:
            The backend properties used for this job, or ``None`` if
            properties are not available.
        """
        pass

    @abstractmethod
    def result(
        self,
        timeout: Optional[float] = None,
        wait: float = 5,
        partial: bool = False,
        refresh: bool = False,
    ) -> Result:
        """Return the result of the job.

        Args:
            timeout: Number of seconds to wait for job.
            wait: Time in seconds between queries.
            partial: If ``True``, return partial results if possible.
            refresh: If ``True``, re-query the server for the result. Otherwise
                return the cached value.

        Returns:
            Job result.
        """
        # pylint: disable=arguments-differ
        pass

    @abstractmethod
    def cancel(self) -> bool:
        """Attempt to cancel the job.

        Returns:
            ``True`` if the job is cancelled, else ``False``.
        """
        pass

    @abstractmethod
    def update_name(self, name: str) -> str:
        """Update the name associated with this job.

        Args:
            name: The new `name` for this job.

        Returns:
            The new name associated with this job.
        """
        pass

    @abstractmethod
    def update_tags(self, new_tags: List[str]) -> List[str]:
        """Update the tags associated with this job.

        Args:
            new_tags: New tags to assign to the job.

        Returns:
            The new tags associated with this job.
        """
        pass

    @abstractmethod
    def error_message(self) -> Optional[str]:
        """Provide details about the reason of failure.

        Returns:
            An error report if the job failed or ``None`` otherwise.
        """
        pass

    @abstractmethod
    def queue_position(self, refresh: bool = False) -> Optional[int]:
        """Return the position of the job in the server queue.

        Args:
            refresh: If ``True``, re-query the server to get the latest value.
                Otherwise return the cached value.

        Returns:
            Position in the queue or ``None`` if position is unknown or not applicable.
        """
        pass

    @abstractmethod
    def queue_info(self) -> Optional[QueueInfo]:
        """Return queue information for this job.

        Returns:
            A :class:`QueueInfo` instance that contains queue information for
            this job, or ``None`` if queue information is unknown or not
            applicable.
        """
        pass

    @abstractmethod
    def creation_date(self) -> datetime:
        """Return job creation date, in local time.

        Returns:
            The job creation date as a datetime object, in local time.
        """
        pass

    def time_per_step(self) -> Optional[Dict]:
        """Return the date and time information on each step of the job processing.

        Returns:
            Date and time information on job processing steps, in local time,
            or ``None`` if the information is not yet available.
        """
        pass

    @abstractmethod
    def scheduling_mode(self) -> Optional[str]:
        """Return the scheduling mode the job is in.

        Returns:
            The scheduling mode the job is in or ``None`` if the information
            is not available.
        """
        pass

    @abstractmethod
    def refresh(self) -> None:
        """Obtain the latest job information from the server."""
        pass

    @abstractmethod
    def circuits(self) -> List[Union[QuantumCircuit, Schedule]]:
        """Return the circuits or pulse schedules for this job.

        Returns:
            The circuits or pulse schedules for this job. An empty list
            is returned if the circuits cannot be retrieved (for example, if
            the job uses an old format that is no longer supported).
        """
        pass

    @abstractmethod
    def backend_options(self) -> Dict[str, Any]:
        """Return the backend configuration options used for this job.

        Returns:
            Backend options used for this job.
        """
        pass

    @abstractmethod
    def header(self) -> Dict:
        """Return the user header specified for this job.

        Returns:
            User header specified for this job.
        """
        pass

    def name(self) -> Optional[str]:
        """Return the name assigned to this job.

        Returns:
            Job name or ``None`` if no name was assigned to this job.
        """
        return self._name

    def tags(self) -> List[str]:
        """Return the tags assigned to this job.

        Returns:
            Tags assigned to this job.
        """
        return self._tags.copy()

    def __getattr__(self, name: str) -> Any:
        try:
            return self._data[name]
        except KeyError:
            raise AttributeError("Attribute {} is not defined.".format(name)) from None

    @abstractmethod
    def _get_qobj(self) -> Optional[Union[QasmQobj, PulseQobj]]:
        """Return the Qobj for this job.

        Returns:
            The Qobj for this job, or ``None`` if the job does not have a Qobj.
        """
        pass

<<<<<<< HEAD
    def delete(self) -> bool:
        """Attempt to delete the job.

        Returns:
            ``True`` if the job is deleted, else ``False``.

        Raises:
            IBMJobApiError: If an unexpected error occurred when communicating
                with the server.
        """
        try:
            response = self._api_client.job_delete(self.job_id())
            deleted = get_delete_status(response)
            logger.debug(
                'Job %s delete status is "%s". Response data: %s.',
                self.job_id(),
                deleted,
                response,
            )
            return deleted
        except ApiError as error:
            raise IBMJobApiError(
                "Unexpected error when deleting job {}: {}".format(
                    self.job_id(), str(error)
                )
            ) from error
=======
    def __repr__(self) -> str:
        return "<{}('{}')>".format(self.__class__.__name__, self.job_id())
>>>>>>> 40af16ef
<|MERGE_RESOLUTION|>--- conflicted
+++ resolved
@@ -262,7 +262,6 @@
         """
         pass
 
-<<<<<<< HEAD
     def delete(self) -> bool:
         """Attempt to delete the job.
 
@@ -289,7 +288,6 @@
                     self.job_id(), str(error)
                 )
             ) from error
-=======
+
     def __repr__(self) -> str:
-        return "<{}('{}')>".format(self.__class__.__name__, self.job_id())
->>>>>>> 40af16ef
+        return "<{}('{}')>".format(self.__class__.__name__, self.job_id())