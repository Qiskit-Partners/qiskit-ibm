# This code is part of Qiskit.
#
# (C) Copyright IBM 2021.
#
# This code is licensed under the Apache License, Version 2.0. You may
# obtain a copy of this license in the LICENSE.txt file in the root directory
# of this source tree or at http://www.apache.org/licenses/LICENSE-2.0.
#
# Any modifications or derivative works of this code must retain this
# copyright notice, and modified files need to carry a notice indicating
# that they have been altered from the originals.

"""Module for interfacing with an IBM Quantum Backend."""

import copy
import logging
import warnings
from dataclasses import asdict
from datetime import datetime as python_datetime
from typing import Iterable, Dict, List, Union, Optional, Any

from qiskit.circuit import QuantumCircuit
from qiskit.providers.backend import BackendV2 as Backend
from qiskit.providers.models import (
    BackendStatus,
    BackendProperties,
    PulseDefaults,
    GateConfig,
    QasmBackendConfiguration,
    PulseBackendConfiguration,
)
from qiskit.providers.options import Options
from qiskit.pulse import Schedule, LoConfig
from qiskit.pulse.channels import (
    PulseChannel,
    AcquireChannel,
    ControlChannel,
    DriveChannel,
    MeasureChannel,
)

from qiskit.qobj.utils import MeasLevel, MeasReturnType
from qiskit.tools.events.pubsub import Publisher
from qiskit.transpiler.passmanager import PassManager
from qiskit.transpiler.target import Target

from qiskit_ibm_provider import ibm_provider  # pylint: disable=unused-import
from .api.clients import AccountClient
from .exceptions import (
    IBMBackendError,
    IBMBackendValueError,
    IBMBackendApiError,
    IBMBackendApiProtocolError,
)
from .job import IBMJob, IBMCircuitJob
from .transpiler.passes.basis.convert_id_to_delay import (
    ConvertIdToDelay,
)
from .utils import validate_job_tags, are_circuits_dynamic
from .utils.options import QASM2Options, QASM3Options
from .utils.converters import local_to_utc
from .utils.json_decoder import (
    defaults_from_server_data,
    properties_from_server_data,
    target_from_server_data,
)
from .api.exceptions import RequestsApiError


logger = logging.getLogger(__name__)


QOBJRUNNERPROGRAMID = "circuit-runner"
QASM3RUNNERPROGRAMID = "qasm3-runner"


class IBMBackend(Backend):
    """Backend class interfacing with an IBM Quantum device.

    You can run experiments on a backend using the :meth:`run()` method. The
    :meth:`run()` method takes one or more :class:`~qiskit.circuit.QuantumCircuit`
    and returns an :class:`~qiskit_ibm_provider.job.IBMJob`
    instance that represents the submitted job. Each job has a unique job ID, which
    can later be used to retrieve the job. An example of this flow::

        from qiskit import transpile
        from qiskit_ibm_provider import IBMProvider
        from qiskit.circuit.random import random_circuit

        provider = IBMProvider()
        backend = provider.backend.ibmq_vigo
        qx = random_circuit(n_qubits=5, depth=4)
        transpiled = transpile(qx, backend=backend)
        job = backend.run(transpiled)
        retrieved_job = provider.backend.retrieve_job(job.job_id())

    Note:

        * Unlike :meth:`qiskit.execute`, the :meth:`run` method does not transpile
          the circuits for you, so be sure to do so before submitting them.

        * You should not instantiate the ``IBMBackend`` class directly. Instead, use
          the methods provided by an :class:`IBMProvider` instance to retrieve and handle
          backends.

    Other methods return information about the backend. For example, the :meth:`status()` method
    returns a :class:`BackendStatus<qiskit.providers.models.BackendStatus>` instance.
    The instance contains the ``operational`` and ``pending_jobs`` attributes, which state whether
    the backend is operational and also the number of jobs in the server queue for the backend,
    respectively::

        status = backend.status()
        is_operational = status.operational
        jobs_in_queue = status.pending_jobs

    Here is list of attributes available on the ``IBMBackend`` class:
        * name: backend name.
        * backend_version: backend version in the form X.Y.Z.
        * num_qubits: number of qubits.
        * target: A :class:`qiskit.transpiler.Target` object for the backend.
        * basis_gates: list of basis gates names on the backend.
        * gates: list of basis gates on the backend.
        * local: backend is local or remote.
        * simulator: backend is a simulator.
        * conditional: backend supports conditional operations.
        * open_pulse: backend supports open pulse.
        * memory: backend supports memory.
        * max_shots: maximum number of shots supported.
        * coupling_map (list): The coupling map for the device
        * supported_instructions (List[str]): Instructions supported by the backend.
        * dynamic_reprate_enabled (bool): whether delay between programs can be set dynamically
          (ie via ``rep_delay``). Defaults to False.
        * rep_delay_range (List[float]): 2d list defining supported range of repetition
          delays for backend in μs. First entry is lower end of the range, second entry is
          higher end of the range. Optional, but will be specified when
          ``dynamic_reprate_enabled=True``.
        * default_rep_delay (float): Value of ``rep_delay`` if not specified by user and
          ``dynamic_reprate_enabled=True``.
        * n_uchannels: Number of u-channels.
        * u_channel_lo: U-channel relationship on device los.
        * meas_levels: Supported measurement levels.
        * qubit_lo_range: Qubit lo ranges for each qubit with form (min, max) in GHz.
        * meas_lo_range: Measurement lo ranges for each qubit with form (min, max) in GHz.
        * dt: Qubit drive channel timestep in nanoseconds.
        * dtm: Measurement drive channel timestep in nanoseconds.
        * rep_times: Supported repetition times (program execution time) for backend in μs.
        * meas_kernels: Supported measurement kernels.
        * discriminators: Supported discriminators.
        * hamiltonian: An optional dictionary with fields characterizing the system hamiltonian.
        * channel_bandwidth (list): Bandwidth of all channels
          (qubit, measurement, and U)
        * acquisition_latency (list): Array of dimension
          n_qubits x n_registers. Latency (in units of dt) to write a
          measurement result from qubit n into register slot m.
        * conditional_latency (list): Array of dimension n_channels
          [d->u->m] x n_registers. Latency (in units of dt) to do a
          conditional operation on channel n from register slot m
        * meas_map (list): Grouping of measurement which are multiplexed
        * max_circuits (int): The maximum number of experiments per job
        * sample_name (str): Sample name for the backend
        * n_registers (int): Number of register slots available for feedback
          (if conditional is True)
        * register_map (list): An array of dimension n_qubits X
          n_registers that specifies whether a qubit can store a
          measurement in a certain register slot.
        * configurable (bool): True if the backend is configurable, if the
          backend is a simulator
        * credits_required (bool): True if backend requires credits to run a
          job.
        * online_date (datetime): The date that the device went online
        * display_name (str): Alternate name field for the backend
        * description (str): A description for the backend
        * tags (list): A list of string tags to describe the backend
        * version: version of ``Backend`` class (Ex: 1, 2)
        * channels: An optional dictionary containing information of each channel -- their
          purpose, type, and qubits operated on.
        * parametric_pulses (list): A list of pulse shapes which are supported on the backend.
          For example: ``['gaussian', 'constant']``
        * processor_type (dict): Processor type for this backend. A dictionary of the
          form ``{"family": <str>, "revision": <str>, segment: <str>}`` such as
          ``{"family": "Canary", "revision": "1.0", segment: "A"}``.

            * family: Processor family of this backend.
            * revision: Revision version of this processor.
            * segment: Segment this processor belongs to within a larger chip.
    """

    id_warning_issued = False

    def __init__(
        self,
        configuration: Union[QasmBackendConfiguration, PulseBackendConfiguration],
        provider: "ibm_provider.IBMProvider",
        api_client: AccountClient,
        instance: Optional[str] = None,
    ) -> None:
        """IBMBackend constructor.

        Args:
            configuration: Backend configuration.
            provider: IBM Quantum account provider.
            api_client: IBM Quantum client used to communicate with the server.
        """
        super().__init__(
            provider=provider,
            name=configuration.backend_name,
            online_date=configuration.online_date,
            backend_version=configuration.backend_version,
        )
        self._instance = instance
        self._api_client = api_client
        self._configuration = configuration
        self._properties = None
        self._defaults = None
        self._target = None
        self._max_circuits = configuration.max_experiments
        if not self._configuration.simulator:
            self.options.set_validator("noise_model", type(None))
            self.options.set_validator("seed_simulator", type(None))
        if hasattr(configuration, "max_shots"):
            self.options.set_validator("shots", (1, configuration.max_shots))
        if hasattr(configuration, "rep_delay_range"):
            self.options.set_validator(
                "rep_delay",
                (configuration.rep_delay_range[0], configuration.rep_delay_range[1]),
            )

    def __getattr__(self, name: str) -> Any:
        """Gets attribute from self or configuration
        This magic method executes when user accesses an attribute that
        does not yet exist on IBMBackend class.
        """
        # Prevent recursion since these properties are accessed within __getattr__
        if name in ["_properties", "_defaults", "_target", "_configuration"]:
            raise AttributeError(
                "'{}' object has no attribute '{}'".format(
                    self.__class__.__name__, name
                )
            )
        try:
            return super().__getattribute__(name)
        except AttributeError:
            pass
        # If attribute is still not available on IBMBackend class,
        # fallback to check if the attribute is available in configuration
        try:
            return self._configuration.__getattribute__(name)
        except AttributeError:
            raise AttributeError(
                "'{}' object has no attribute '{}'".format(
                    self.__class__.__name__, name
                )
            )

    def _get_target(
        self,
        *,
        datetime: Optional[python_datetime] = None,
        refresh: bool = False,
    ) -> Target:
        """Gets target from configuration, properties and pulse defaults."""
        if datetime:
            if not isinstance(datetime, python_datetime):
                raise TypeError("'{}' is not of type 'datetime'.")
            datetime = local_to_utc(datetime)

        if datetime or refresh or self._target is None:
            client = getattr(self.provider, "_runtime_client")
            api_properties = client.backend_properties(self.name, datetime=datetime)
            api_pulse_defaults = client.backend_pulse_defaults(self.name)
            target = target_from_server_data(
                configuration=self._configuration,
                pulse_defaults=api_pulse_defaults,
                properties=api_properties,
            )
            if datetime:
                # Don't cache result.
                return target
            self._target = target
        return self._target

    @classmethod
    def _default_options(cls) -> Options:
        """Default runtime options."""
        return Options(**{**asdict(QASM3Options()), **asdict(QASM2Options())})

    @property
    def dtm(self) -> float:
        """Return the system time resolution of output signals
        Returns:
            dtm: The output signal timestep in seconds.
        """
        return self._configuration.dtm

    @property
    def max_circuits(self) -> int:
        """The maximum number of circuits
        The maximum number of circuits that can be
        run in a single job. If there is no limit this will return None.
        """
        return self._max_circuits

    @property
    def meas_map(self) -> List[List[int]]:
        """Return the grouping of measurements which are multiplexed
        This is required to be implemented if the backend supports Pulse
        scheduling.
        Returns:
            meas_map: The grouping of measurements which are multiplexed
        """
        return self._configuration.meas_map

    @property
    def target(self) -> Target:
        """A :class:`qiskit.transpiler.Target` object for the backend.
        Returns:
            Target
        """
        return self._get_target()

    def target_history(self, datetime: Optional[python_datetime] = None) -> Target:
        """A :class:`qiskit.transpiler.Target` object for the backend.
        Returns:
            Target with properties found on `datetime`
        """
        return self._get_target(datetime=datetime)

    def run(
        self,
        circuits: Union[
            QuantumCircuit, Schedule, str, List[Union[QuantumCircuit, Schedule, str]]
        ],
        dynamic: bool = None,
        job_tags: Optional[List[str]] = None,
        init_circuit: Optional[QuantumCircuit] = None,
        init_num_resets: Optional[int] = None,
        header: Optional[Dict] = None,
        shots: Optional[Union[int, float]] = None,
        memory: Optional[bool] = None,
        qubit_lo_freq: Optional[List[int]] = None,
        meas_lo_freq: Optional[List[int]] = None,
        schedule_los: Optional[
            Union[
                List[Union[Dict[PulseChannel, float], LoConfig]],
                Union[Dict[PulseChannel, float], LoConfig],
            ]
        ] = None,
        meas_level: Optional[Union[int, MeasLevel]] = None,
        meas_return: Optional[Union[str, MeasReturnType]] = None,
        rep_delay: Optional[float] = None,
        init_qubits: Optional[bool] = None,
        use_measure_esp: Optional[bool] = None,
        noise_model: Optional[Any] = None,
        seed_simulator: Optional[int] = None,
        **run_config: Dict,
    ) -> IBMJob:
        """Run on the backend.
        If a keyword specified here is also present in the ``options`` attribute/object,
        the value specified here will be used for this run.

        Args:
            circuits: An individual or a
                list of :class:`~qiskit.circuits.QuantumCircuit`.
                :class:`~qiskit.pulse.Schedule` is no longer supported. Use ``pulse gates`` instead.
                See `tutorial
                <https://qiskit.org/documentation/tutorials/circuits_advanced/05_pulse_gates.html>`_
                on how to use pulse gates.
            dynamic: Whether the circuit is dynamic (uses in-circuit conditionals)
            job_tags: Tags to be assigned to the job. The tags can subsequently be used
                as a filter in the :meth:`jobs()` function call.
            init_circuit: A quantum circuit to execute for initializing qubits before each circuit.
                If specified, ``init_num_resets`` is ignored. Applicable only if ``dynamic=True``
                is specified.
            init_num_resets: The number of qubit resets to insert before each circuit execution.

            The following parameters are applicable only if ``dynamic=False`` is specified or
            defaulted to.

            header: User input that will be attached to the job and will be
                copied to the corresponding result header. Headers do not affect the run.
                This replaces the old ``Qobj`` header.
            shots: Number of repetitions of each circuit, for sampling. Default: 4000
                or ``max_shots`` from the backend configuration, whichever is smaller.
            memory: If ``True``, per-shot measurement bitstrings are returned as well
                (provided the backend supports it). For OpenPulse jobs, only
                measurement level 2 supports this option.
            qubit_lo_freq: List of default qubit LO frequencies in Hz. Will be overridden by
                ``schedule_los`` if set.
            meas_lo_freq: List of default measurement LO frequencies in Hz. Will be overridden
                by ``schedule_los`` if set.
            schedule_los: Experiment LO configurations, frequencies are given in Hz.
            meas_level: Level of the measurement output for pulse experiments. See
                `OpenPulse specification <https://arxiv.org/pdf/1809.03452.pdf>`_ for details:

                * ``0``, measurements of the raw signal (the measurement output pulse envelope)
                * ``1``, measurement kernel is selected (a complex number obtained after applying the
                  measurement kernel to the measurement output signal)
                * ``2`` (default), a discriminator is selected and the qubit state is stored (0 or 1)

            meas_return: Level of measurement data for the backend to return. For ``meas_level`` 0 and 1:

                * ``single`` returns information from every shot.
                * ``avg`` returns average measurement output (averaged over number of shots).

            rep_delay: Delay between programs in seconds. Only supported on certain
                backends (if ``backend.configuration().dynamic_reprate_enabled=True``).
                If supported, ``rep_delay`` must be from the range supplied
                by the backend (``backend.configuration().rep_delay_range``). Default is given by
                ``backend.configuration().default_rep_delay``.
            init_qubits: Whether to reset the qubits to the ground state for each shot.
                Default: ``True``.
            use_measure_esp: Whether to use excited state promoted (ESP) readout for measurements
                which are the terminal instruction to a qubit. ESP readout can offer higher fidelity
                than standard measurement sequences. See
                `here <https://arxiv.org/pdf/2008.08571.pdf>`_.
                Default: ``True`` if backend supports ESP readout, else ``False``. Backend support
                for ESP readout is determined by the flag ``measure_esp_enabled`` in
                ``backend.configuration()``.
            noise_model: Noise model. (Simulators only)
            seed_simulator: Random seed to control sampling. (Simulators only)
            **run_config: Extra arguments used to configure the run.

        Returns:
            The job to be executed.

        Raises:
            IBMBackendApiError: If an unexpected error occurred while submitting
                the job.
            IBMBackendApiProtocolError: If an unexpected value received from
                 the server.
            IBMBackendValueError:
                - If an input parameter value is not valid.
                - If ESP readout is used and the backend does not support this.
        """
        # pylint: disable=arguments-differ
        validate_job_tags(job_tags, IBMBackendValueError)
        if not isinstance(circuits, List):
            circuits = [circuits]
        self._check_circuits_attributes(circuits)

        if (
            use_measure_esp
            and getattr(self.configuration(), "measure_esp_enabled", False) is False
        ):
            raise IBMBackendValueError(
                "ESP readout not supported on this device. Please make sure the flag "
                "'use_measure_esp' is unset or set to 'False'."
            )
        actually_dynamic = are_circuits_dynamic(circuits)
        if dynamic is False and actually_dynamic:
            warnings.warn(
                "Parameter 'dynamic' is False, but the circuit contains dynamic constructs."
            )
        dynamic = dynamic or actually_dynamic

        if dynamic and "qasm3" not in getattr(
            self.configuration(), "supported_features", []
        ):
            warnings.warn(f"The backend {self.name} does not support dynamic circuits.")

        status = self.status()
        if status.operational is True and status.status_msg != "active":
            warnings.warn(f"The backend {self.name} is currently paused.")

        program_id = str(run_config.get("program_id", ""))
        if not program_id:
            if dynamic:
                program_id = QASM3RUNNERPROGRAMID
            else:
                program_id = QOBJRUNNERPROGRAMID
        else:
            run_config.pop("program_id", None)

        image: Optional[str] = run_config.get("image", None)  # type: ignore
        if image is not None:
            image = str(image)

        if isinstance(init_circuit, bool):
            warnings.warn(
                "init_circuit does not accept boolean values. "
                "A quantum circuit should be passed in instead."
            )

        if isinstance(shots, float):
            shots = int(shots)
        if not self.configuration().simulator:
            circuits = self._deprecate_id_instruction(circuits)
        options = {"backend": self.name}

        run_config_dict = self._get_run_config(
            program_id=program_id,
            init_circuit=init_circuit,
            init_num_resets=init_num_resets,
            header=header,
            shots=shots,
            memory=memory,
            qubit_lo_freq=qubit_lo_freq,
            meas_lo_freq=meas_lo_freq,
            schedule_los=schedule_los,
            meas_level=meas_level,
            meas_return=meas_return,
            rep_delay=rep_delay,
            init_qubits=init_qubits,
            use_measure_esp=use_measure_esp,
            noise_model=noise_model,
            seed_simulator=seed_simulator,
            **run_config,
        )

        run_config_dict["circuits"] = circuits
        if not program_id.startswith(QASM3RUNNERPROGRAMID):
            # Transpiling in circuit-runner is deprecated.
            run_config_dict["skip_transpilation"] = True

        return self._runtime_run(
            program_id=program_id,
            inputs=run_config_dict,
            options=options,
            job_tags=job_tags,
            image=image,
        )

    def _runtime_run(
        self,
        program_id: str,
        inputs: Dict,
        options: Dict,
        job_tags: Optional[List[str]] = None,
        image: Optional[str] = None,
    ) -> IBMCircuitJob:
        """Runs the runtime program and returns the corresponding job object"""
        hgp_name = self._instance or self.provider._get_hgp().name

        session = self.provider._session
        if session:
            if not session.active:
                raise RuntimeError(f"The session {session.session_id} is closed.")
            session_id = session.session_id
            max_execution_time = session._max_time
        else:
            session_id = None
            max_execution_time = None
        start_session = session_id is None

        try:
            response = self.provider._runtime_client.program_run(
                program_id=program_id,
                backend_name=options["backend"],
                params=inputs,
                hgp=hgp_name,
                job_tags=job_tags,
<<<<<<< HEAD
                session_id=session_id,
                start_session=start_session,
                max_execution_time=max_execution_time,
=======
                image=image,
>>>>>>> bb296287
            )
        except RequestsApiError as ex:
            raise IBMBackendApiError("Error submitting job: {}".format(str(ex))) from ex
        try:
            job_id = response["id"]
            job = IBMCircuitJob(
                backend=self,
                api_client=self._api_client,
                runtime_client=self.provider._runtime_client,
                job_id=job_id,
            )
            logger.debug("Job %s was successfully submitted.", job.job_id())
        except TypeError as err:
            logger.debug("Invalid job data received: %s", response)
            raise IBMBackendApiProtocolError(
                "Unexpected return value received from the server "
                "when submitting job: {}".format(str(err))
            ) from err
        Publisher().publish("ibm.job.start", job)
        if self.provider._session and self.provider._session.session_id is None:
            self.provider._session._session_id = job.job_id()
        return job

    def _get_run_config(self, program_id: str, **kwargs: Any) -> Dict:
        """Return the consolidated runtime configuration."""
        # Check if is a QASM3 like program id.
        if program_id.startswith(QASM3RUNNERPROGRAMID):
            fields = asdict(QASM3Options()).keys()
            run_config_dict = QASM3Options().to_transport_dict()
        else:
            fields = asdict(QASM2Options()).keys()
            run_config_dict = QASM2Options().to_transport_dict()

        backend_options = self._options.__dict__
        for key, val in kwargs.items():
            if val is not None:
                run_config_dict[key] = val
                if key not in fields and not self.configuration().simulator:
                    warnings.warn(  # type: ignore[unreachable]
                        f"{key} is not a recognized runtime option and may be ignored by the backend.",
                        stacklevel=4,
                    )
            elif backend_options.get(key) is not None and key in fields:
                run_config_dict[key] = backend_options[key]
        return run_config_dict

    def properties(
        self, refresh: bool = False, datetime: Optional[python_datetime] = None
    ) -> Optional[BackendProperties]:
        """Return the backend properties, subject to optional filtering.

        This data describes qubits properties (such as T1 and T2),
        gates properties (such as gate length and error), and other general
        properties of the backend.

        The schema for backend properties can be found in
        `Qiskit/ibm-quantum-schemas
        <https://github.com/Qiskit/ibm-quantum-schemas/blob/main/schemas/backend_properties_schema.json>`_.

        Args:
            refresh: If ``True``, re-query the server for the backend properties.
                Otherwise, return a cached version.
            datetime: By specifying `datetime`, this function returns an instance
                of the :class:`BackendProperties<qiskit.providers.models.BackendProperties>`
                whose timestamp is closest to, but older than, the specified `datetime`.

        Returns:
            The backend properties or ``None`` if the backend properties are not
            currently available.

        Raises:
            TypeError: If an input argument is not of the correct type.
        """
        # pylint: disable=arguments-differ
        if self._configuration.simulator:
            # Simulators do not have backend properties.
            return None
        if not isinstance(refresh, bool):
            raise TypeError(
                "The 'refresh' argument needs to be a boolean. "
                "{} is of type {}".format(refresh, type(refresh))
            )
        if datetime and not isinstance(datetime, python_datetime):
            raise TypeError("'{}' is not of type 'datetime'.")

        if datetime:
            datetime = local_to_utc(datetime)

        if datetime or refresh or self._properties is None:
            api_properties = self.provider._runtime_client.backend_properties(
                self.name, datetime=datetime
            )
            if not api_properties:
                return None
            backend_properties = properties_from_server_data(api_properties)
            if datetime:  # Don't cache result.
                return backend_properties
            self._properties = backend_properties
        return self._properties

    def status(self) -> BackendStatus:
        """Return the backend status.

        Note:
            If the returned :class:`~qiskit.providers.models.BackendStatus`
            instance has ``operational=True`` but ``status_msg="internal"``,
            then the backend is accepting jobs but not processing them.

        Returns:
            The status of the backend.

        Raises:
            IBMBackendApiProtocolError: If the status for the backend cannot be formatted properly.
        """
        api_status = self.provider._runtime_client.backend_status(self.name)

        try:
            return BackendStatus.from_dict(api_status)
        except TypeError as ex:
            raise IBMBackendApiProtocolError(
                "Unexpected return value received from the server when "
                "getting backend status: {}".format(str(ex))
            ) from ex

    def defaults(self, refresh: bool = False) -> Optional[PulseDefaults]:
        """Return the pulse defaults for the backend.

        The schema for default pulse configuration can be found in
        `Qiskit/ibm-quantum-schemas
        <https://github.com/Qiskit/ibm-quantum-schemas/blob/main/schemas/default_pulse_configuration_schema.json>`_.

        Args:
            refresh: If ``True``, re-query the server for the backend pulse defaults.
                Otherwise, return a cached version.

        Returns:
            The backend pulse defaults or ``None`` if the backend does not support pulse.
        """
        if refresh or self._defaults is None:
            api_defaults = self.provider._runtime_client.backend_pulse_defaults(
                self.name
            )
            if api_defaults:
                self._defaults = defaults_from_server_data(api_defaults)
            else:
                self._defaults = None

        return self._defaults

    def configuration(
        self,
    ) -> Union[QasmBackendConfiguration, PulseBackendConfiguration]:
        """Return the backend configuration.

        Backend configuration contains fixed information about the backend, such
        as its name, number of qubits, basis gates, coupling map, quantum volume, etc.

        The schema for backend configuration can be found in
        `Qiskit/ibm-quantum-schemas
        <https://github.com/Qiskit/ibm-quantum-schemas/blob/main/schemas/backend_configuration_schema.json>`_.

        Returns:
            The configuration for the backend.
        """
        return self._configuration

    def drive_channel(self, qubit: int) -> DriveChannel:
        """Return the drive channel for the given qubit.

        Returns:
            DriveChannel: The Qubit drive channel
        """
        return self._configuration.drive(qubit=qubit)

    def measure_channel(self, qubit: int) -> MeasureChannel:
        """Return the measure stimulus channel for the given qubit.

        Returns:
            MeasureChannel: The Qubit measurement stimulus line
        """
        return self._configuration.measure(qubit=qubit)

    def acquire_channel(self, qubit: int) -> AcquireChannel:
        """Return the acquisition channel for the given qubit.

        Returns:
            AcquireChannel: The Qubit measurement acquisition line.
        """
        return self._configuration.acquire(qubit=qubit)

    def control_channel(self, qubits: Iterable[int]) -> List[ControlChannel]:
        """Return the secondary drive channel for the given qubit.

        This is typically utilized for controlling multiqubit interactions.
        This channel is derived from other channels.

        Args:
            qubits: Tuple or list of qubits of the form
                ``(control_qubit, target_qubit)``.

        Returns:
            List[ControlChannel]: The Qubit measurement acquisition line.
        """
        return self._configuration.control(qubits=qubits)

    def __repr__(self) -> str:
        return "<{}('{}')>".format(self.__class__.__name__, self.name)

    def _deprecate_id_instruction(
        self, circuits: List[Union[QuantumCircuit, Schedule]]
    ) -> List[Union[QuantumCircuit, Schedule]]:
        """Raise a DeprecationWarning if any circuit contains an 'id' instruction.

        Additionally, if 'delay' is a 'supported_instruction', replace each 'id'
        instruction (in-place) with the equivalent ('sx'-length) 'delay' instruction.

        Args:
            circuits: The individual or list of :class:`~qiskit.circuits.QuantumCircuit` or
                :class:`~qiskit.pulse.Schedule` objects passed to
                :meth:`IBMBackend.run()<IBMBackend.run>`. Modified in-place.

        Returns:
            A modified copy of the original circuit where 'id' instructions are replaced with
            'delay' instructions. A copy is used so the original circuit is not modified.
            If there are no 'id' instructions or 'delay' is not supported, return the original circuit.
        """

        id_support = "id" in getattr(self.configuration(), "basis_gates", [])
        delay_support = "delay" in getattr(
            self.configuration(), "supported_instructions", []
        )

        if not delay_support:
            return circuits

        circuit_has_id = any(
            instr.name == "id"
            for circuit in circuits
            if isinstance(circuit, QuantumCircuit)
            for instr, qargs, cargs in circuit.data
        )
        if not circuit_has_id:
            return circuits
        if not self.id_warning_issued:
            if id_support and delay_support:
                warnings.warn(
                    "Support for the 'id' instruction has been deprecated "
                    "from IBM hardware backends. Any 'id' instructions "
                    "will be replaced with their equivalent 'delay' instruction. "
                    "Please use the 'delay' instruction instead.",
                    DeprecationWarning,
                    stacklevel=4,
                )
            else:
                warnings.warn(
                    "Support for the 'id' instruction has been removed "
                    "from IBM hardware backends. Any 'id' instructions "
                    "will be replaced with their equivalent 'delay' instruction. "
                    "Please use the 'delay' instruction instead.",
                    DeprecationWarning,
                    stacklevel=4,
                )

            self.id_warning_issued = True

        # Make sure we don't mutate user's input circuits
        circuits = copy.deepcopy(circuits)
        # Convert id gates to delays.
        pm = PassManager(  # pylint: disable=invalid-name
            ConvertIdToDelay(self.target.durations())
        )
        circuits = pm.run(circuits)

        return circuits

    def get_translation_stage_plugin(self) -> str:
        """Return the default translation stage plugin name for IBM backends."""
        return "ibm_dynamic_circuits"

    def _check_circuits_attributes(self, circuits: List[QuantumCircuit]) -> None:
        """Check that circuits can be executed on backend.
        Raises:
            IBMBackendValueError:
                - If Schedule is given as an input circuit.
                - If one of the circuits contains more qubits than on the backend."""
        schedule_error_msg = (
            "Class 'Schedule' is no longer supported as an input circuit. "
            "Use 'pulse gates' instead. See `tutorial "
            "https://qiskit.org/documentation/tutorials/circuits_advanced/05_pulse_gates.html` "
            "on how to use pulse gates."
        )
        if len(circuits) > self._max_circuits:
            raise IBMBackendValueError(
                f"Number of circuits, {len(circuits)} exceeds the "
                f"maximum for this backend, {self._max_circuits})"
            )
        for circ in circuits:
            if isinstance(circ, Schedule):
                raise IBMBackendValueError(schedule_error_msg)
            if isinstance(circ, QuantumCircuit):
                if circ.num_qubits > self._configuration.num_qubits:
                    raise IBMBackendValueError(
                        f"Circuit contains {circ.num_qubits} qubits, "
                        f"but backend has only {self.num_qubits}."
                    )
                self._check_faulty(circ)

    def _check_faulty(self, circuit: QuantumCircuit) -> None:
        """Check if the input circuit uses faulty qubits or edges.

        Args:
            circuit: Circuit to check.

        Raises:
            ValueError: If an instruction operating on a faulty qubit or edge is found.
        """
        if not self.properties():
            return

        faulty_qubits = self.properties().faulty_qubits()
        faulty_gates = self.properties().faulty_gates()
        faulty_edges = [
            tuple(gate.qubits) for gate in faulty_gates if len(gate.qubits) > 1
        ]

        for instr in circuit.data:
            if instr.operation.name == "barrier":
                continue
            qubit_indices = tuple(circuit.find_bit(x).index for x in instr.qubits)

            for circ_qubit in qubit_indices:
                if circ_qubit in faulty_qubits:
                    raise ValueError(
                        f"Circuit {circuit.name} contains instruction "
                        f"{instr} operating on a faulty qubit {circ_qubit}."
                    )

            if len(qubit_indices) == 2 and qubit_indices in faulty_edges:
                raise ValueError(
                    f"Circuit {circuit.name} contains instruction "
                    f"{instr} operating on a faulty edge {qubit_indices}"
                )


class IBMRetiredBackend(IBMBackend):
    """Backend class interfacing with an IBM Quantum device no longer available."""

    def __init__(
        self,
        configuration: Union[QasmBackendConfiguration, PulseBackendConfiguration],
        provider: "ibm_provider.IBMProvider",
        api_client: AccountClient,
    ) -> None:
        """IBMRetiredBackend constructor.

        Args:
            configuration: Backend configuration.
            provider: IBM Quantum account provider.
            credentials: IBM Quantum credentials.
            api_client: IBM Quantum client used to communicate with the server.
        """
        super().__init__(configuration, provider, api_client)
        self._status = BackendStatus(
            backend_name=self.name,
            backend_version=self.configuration().backend_version,
            operational=False,
            pending_jobs=0,
            status_msg="This backend is no longer available.",
        )

    @classmethod
    def _default_options(cls) -> Options:
        """Default runtime options."""
        return super()._default_options()

    def properties(
        self, refresh: bool = False, datetime: Optional[python_datetime] = None
    ) -> None:
        """Return the backend properties."""
        return None

    def defaults(self, refresh: bool = False) -> None:
        """Return the pulse defaults for the backend."""
        return None

    def status(self) -> BackendStatus:
        """Return the backend status."""
        return self._status

    def run(self, *args: Any, **kwargs: Any) -> None:  # type: ignore[override]
        """Run a Circuit."""
        # pylint: disable=arguments-differ
        raise IBMBackendError(
            "This backend ({}) is no longer available.".format(self.name)
        )

    @classmethod
    def from_name(
        cls,
        backend_name: str,
        provider: "ibm_provider.IBMProvider",
        api: AccountClient,
    ) -> "IBMRetiredBackend":
        """Return a retired backend from its name."""
        configuration = QasmBackendConfiguration(
            backend_name=backend_name,
            backend_version="0.0.0",
            online_date="2019-10-16T04:00:00Z",
            n_qubits=1,
            basis_gates=[],
            simulator=False,
            local=False,
            conditional=False,
            open_pulse=False,
            memory=False,
            max_shots=1,
            gates=[GateConfig(name="TODO", parameters=[], qasm_def="TODO")],
            coupling_map=[[0, 1]],
            max_experiments=300,
        )
        return cls(configuration, provider, api)<|MERGE_RESOLUTION|>--- conflicted
+++ resolved
@@ -549,13 +549,10 @@
                 params=inputs,
                 hgp=hgp_name,
                 job_tags=job_tags,
-<<<<<<< HEAD
                 session_id=session_id,
                 start_session=start_session,
                 max_execution_time=max_execution_time,
-=======
                 image=image,
->>>>>>> bb296287
             )
         except RequestsApiError as ex:
             raise IBMBackendApiError("Error submitting job: {}".format(str(ex))) from ex
