# This code is part of Qiskit.
#
# (C) Copyright IBM 2021.
#
# This code is licensed under the Apache License, Version 2.0. You may
# obtain a copy of this license in the LICENSE.txt file in the root directory
# of this source tree or at http://www.apache.org/licenses/LICENSE-2.0.
#
# Any modifications or derivative works of this code must retain this
# copyright notice, and modified files need to carry a notice indicating
# that they have been altered from the originals.

"""Provider for a single IBM Quantum account."""

import logging
import traceback
import warnings
from datetime import datetime
from collections import OrderedDict
from typing import Dict, List, Optional, Any, Callable, Union
from typing_extensions import Literal

from qiskit.providers import ProviderV1 as Provider  # type: ignore[attr-defined]
from qiskit.providers.backend import BackendV1 as Backend
from qiskit.providers.exceptions import QiskitBackendNotFoundError

from .accounts import AccountManager, Account
from .api.client_parameters import ClientParameters
from .api.clients import AuthClient, VersionClient, RuntimeClient
from .apiconstants import QISKIT_IBM_API_URL
from .exceptions import IBMAccountError
from .exceptions import (
    IBMInputValueError,
)

from .hub_group_project import HubGroupProject  # pylint: disable=cyclic-import
from .ibm_backend import IBMBackend  # pylint: disable=cyclic-import
from .ibm_backend_service import IBMBackendService  # pylint: disable=cyclic-import
from .job import IBMJob  # pylint: disable=cyclic-import
from .proxies.configuration import ProxyConfiguration
from .utils.hgp import to_instance_format, from_instance_format

logger = logging.getLogger(__name__)


class IBMProvider(Provider):
    """Provides access to the IBM Quantum services available to an account.

    Authenticate against IBM Quantum for use from saved credentials or during session.

    Credentials can be saved to disk by calling the `save_account()` method::

        from qiskit_ibm_provider import IBMProvider
        IBMProvider.save_account(token=<INSERT_IBM_QUANTUM_TOKEN>)

    You can set the default project using the `hub`, `group`, and `project` keywords
    in `save_account()`. Once credentials are saved you can simply instantiate the
    provider like below to load the saved account and default project::

        from qiskit_ibm_provider import IBMProvider
        provider = IBMProvider()

    Instead of saving credentials to disk, you can also set the environment
    variables QISKIT_IBM_TOKEN, QISKIT_IBM_URL and QISKIT_IBM_INSTANCE
    and then instantiate the provider like below::

        from qiskit_ibm_provider import IBMProvider
        provider = IBMProvider()

    You can also enable an account just for the current session by instantiating
    the provider with the API token::

        from qiskit_ibm_provider import IBMProvider
        provider = IBMProvider(token=<INSERT_IBM_QUANTUM_TOKEN>)

    `token` is the only required attribute that needs to be set using one of the above methods.
    If no `url` is set, it defaults to 'https://auth.quantum-computing.ibm.com/api'.

    Note:
        The hub/group/project is selected based on the below selection order,
        in decreasing order of priority.

        * The hub/group/project you explicity specify when calling a service.
          Ex: `provider.get_backend()`, etc.
        * The hub/group/project required for the service.
        * The default hub/group/project you set using `save_account()`.
        * A premium hub/group/project in your account.
        * An open access hub/group/project.

    The IBMProvider offers the :class:`~qiskit_ibm_provider.ibm_backend_service.IBMBackendService`
    which gives access to the IBM Quantum devices and simulators.

    You can obtain an instance of the service as an attribute of the ``IBMProvider`` instance.
    For example::

        backend_service = provider.backend

    Since :class:`~qiskit_ibm_provider.ibm_backend_service.IBMBackendService`
    is the main service, some of the backend-related methods are available
    through this class for convenience.

    The :meth:`backends()` method returns all the backends available to this account::

        backends = provider.backends()

    The :meth:`get_backend()` method returns a backend that matches the filters
    passed as argument. An example of retrieving a backend that matches a
    specified name::

        simulator_backend = provider.get_backend('ibmq_qasm_simulator')

    It is also possible to use the ``backend`` attribute to reference a backend.
    As an example, to retrieve the same backend from the example above::

        simulator_backend = provider.backend.ibmq_qasm_simulator

    Note:
        The ``backend`` attribute can be used to autocomplete the names of
        backends available to this account. To autocomplete, press ``tab``
        after ``provider.backend.``. This feature may not be available
        if an error occurs during backend discovery. Also note that
        this feature is only available in interactive sessions, such as
        in Jupyter Notebook and the Python interpreter.
    """

    def __init__(
        self,
        token: Optional[str] = None,
        url: Optional[str] = None,
        name: Optional[str] = None,
        instance: Optional[str] = None,
        proxies: Optional[dict] = None,
        verify: Optional[bool] = None,
    ) -> None:
        """IBMProvider constructor

        Args:
            token: IBM Quantum API token.
            url: The API URL.
                Defaults to https://auth.quantum-computing.ibm.com/api.
            name: Name of the account to load.
            instance: Provider in the hub/group/project format.
            proxies: Proxy configuration. Supported optional keys are
                ``urls`` (a dictionary mapping protocol or protocol and host to the URL of the proxy,
                documented at https://docs.python-requests.org/en/latest/api/#requests.Session.proxies),
                ``username_ntlm``, ``password_ntlm`` (username and password to enable NTLM user
                authentication)
            verify: Whether to verify the server's TLS certificate.

        Returns:
            An instance of IBMProvider

        Raises:
            IBMInputValueError: If an input is invalid.

        """
        super().__init__()
        self._account = self._discover_account(
            token=token,
            url=url,
            instance=instance,
            name=name,
            proxies=ProxyConfiguration(**proxies) if proxies else None,
            verify=verify,
        )

        self._client_params = ClientParameters(
            token=self._account.token,
            url=self._account.url,
            instance=self._account.instance,
            proxies=self._account.proxies,
            verify=self._account.verify,
        )
        self._auth_client = self._authenticate_ibm_quantum_account(self._client_params)
        self._client_params.url = self._auth_client.current_service_urls()["services"][
            "runtime"
        ]
        self._client_params.token = self._auth_client.current_access_token()
        self._runtime_client = RuntimeClient(self._client_params)

        self._hgps = self._initialize_hgps(self._auth_client)
        self._initialize_services()

    @staticmethod
    def _discover_account(
        token: Optional[str] = None,
        url: Optional[str] = None,
        instance: Optional[str] = None,
        name: Optional[str] = None,
        proxies: Optional[ProxyConfiguration] = None,
        verify: Optional[bool] = None,
    ) -> Account:
        """Discover account."""
        verify_ = verify or True
        if name:
            if any([token, url]):
                logger.warning(
                    "Loading account with name %s. Any input 'token', 'url' are ignored.",
                    name,
                )
            account = AccountManager.get(name=name)
        else:
            if token:
                account = Account(
                    channel="ibm_quantum",
                    token=token,
                    url=url,
                    instance=instance,
                    proxies=proxies,
                    verify=verify_,
                )
            else:
                if url:
                    logger.warning(
                        "Loading default ibm_quantum account. Input 'url' is ignored."
                    )
                account = AccountManager.get(channel="ibm_quantum")

        if account is None:
            account = AccountManager.get()

        if instance:
            account.instance = instance
        if proxies:
            account.proxies = proxies
        if verify is not None:
            account.verify = verify

        # ensure account is valid, fail early if not
        account.validate()

        return account

    def _initialize_hgps(
        self,
        auth_client: AuthClient,
    ) -> Dict:
        """Authenticate against IBM Quantum and populate the hub/group/projects.

        Args:
            auth_client: Authentication data.

        Raises:
            IBMInputValueError: If the URL specified is not a valid IBM Quantum authentication URL.
            IBMAccountError: If no hub/group/project could be found for this account.

        Returns:
            The hub/group/projects for this account.
        """
        # pylint: disable=unsubscriptable-object
        hgps: OrderedDict[str, HubGroupProject] = OrderedDict()
        service_urls = auth_client.current_service_urls()
        user_hubs = auth_client.user_hubs()
        for hub_info in user_hubs:
            # Build credentials.
            hgp_params = ClientParameters(
                token=auth_client.current_access_token(),
                url=service_urls["http"],
                instance=to_instance_format(
                    hub_info["hub"], hub_info["group"], hub_info["project"]
                ),
                proxies=self._account.proxies,
                verify=self._account.verify,
            )

            # Build the hgp.
            try:
                hgp = HubGroupProject(
                    client_params=hgp_params,
                    instance=hgp_params.instance,
                    provider=self,
                )
                hgps[hgp.name] = hgp
            except Exception:  # pylint: disable=broad-except
                # Catch-all for errors instantiating the hgp.
                logger.warning(
                    "Unable to instantiate hub/group/project for %s: %s",
                    hub_info,
                    traceback.format_exc(),
                )
        if not hgps:
            raise IBMAccountError(
                "No hub/group/project that supports Qiskit Runtime could "
                "be found for this account."
            )
        # Move open hgp to end of the list
        if len(hgps) > 1:
            open_key, open_val = hgps.popitem(last=False)
            hgps[open_key] = open_val

        default_hgp = self._account.instance
        if default_hgp:
            if default_hgp in hgps:
                # Move user selected hgp to front of the list
                hgps.move_to_end(default_hgp, last=False)
            else:
                warnings.warn(
                    f"Default hub/group/project {default_hgp} not "
                    "found for the account and is ignored."
                )
        return hgps

    def _authenticate_ibm_quantum_account(
        self, client_params: ClientParameters
    ) -> AuthClient:
        """Authenticate against IBM Quantum and populate the hub/group/projects.

        Args:
            client_params: Parameters used for server connection.

        Raises:
            IBMInputValueError: If the URL specified is not a valid IBM Quantum authentication URL.
            IBMNotAuthorizedError: If the account is not authorized to use runtime.

        Returns:
            Authentication client.
        """
        version_info = self._check_api_version(client_params)
        # Check the URL is a valid authentication URL.
        if not version_info["new_api"] or "api-auth" not in version_info:
            raise IBMInputValueError(
                "The URL specified ({}) is not an IBM Quantum authentication URL. "
                "Valid authentication URL: {}.".format(
                    client_params.url, QISKIT_IBM_API_URL
                )
            )
        return AuthClient(client_params)

    @staticmethod
    def _check_api_version(params: ClientParameters) -> Dict[str, Union[bool, str]]:
        """Check the version of the remote server in a set of client parameters.

        Args:
            params: Parameters used for server connection.

        Returns:
            A dictionary with version information.
        """
        version_finder = VersionClient(url=params.url, **params.connection_parameters())
        return version_finder.version()

    def _get_hgp(
        self,
        instance: Optional[str] = None,
        backend_name: Optional[str] = None,
    ) -> HubGroupProject:
        """Return an instance of `HubGroupProject`.

        This function also allows to find the `HubGroupProject` that contains a backend
        `backend_name`.

        Args:
            instance: The hub/group/project to use.
            backend_name: Name of the IBM Quantum backend.

        Returns:
            An instance of `HubGroupProject` that matches the specified criteria or the default.

        Raises:
            IBMInputValueError: If no hub/group/project matches the specified criteria,
                or if the input value is in an incorrect format.
            QiskitBackendNotFoundError: If backend cannot be found.
        """
        if instance:
            _ = from_instance_format(instance)  # Verify format
            if instance not in self._hgps:
                raise IBMInputValueError(
                    f"Hub/group/project {instance} "
                    "could not be found for this account."
                )
            if backend_name and not self._hgps[instance].backend(backend_name):
                raise QiskitBackendNotFoundError(
                    f"Backend {backend_name} cannot be found in "
                    f"hub/group/project {instance}"
                )
            return self._hgps[instance]

        if not backend_name:
            return list(self._hgps.values())[0]

        for hgp in self._hgps.values():
            if hgp.backend(backend_name):
                return hgp

        raise QiskitBackendNotFoundError(
            f"Backend {backend_name} cannot be found in any"
            f"hub/group/project for this account."
        )

    def _get_hgps(
        self,
    ) -> List[HubGroupProject]:
        """Return a list of `HubGroupProject` instances.

        Returns:
            A list of `HubGroupProject` instancess.
        """
        hgps = [hgp for key, hgp in self._hgps.items()]
        return hgps

    def _initialize_services(self) -> None:
        """Initialize all services."""
        self._backend = None
        hgps = self._get_hgps()
        for hgp in hgps:
            # Initialize backend service
            if not self._backend:
                self._backend = IBMBackendService(self, hgp)
            if self._backend:
                break
        self._services = {"backend": self._backend}

    @property
    def backend(self) -> IBMBackendService:
        """Return the backend service.

        Returns:
            The backend service instance.
        """
        return self._backend

    def active_account(self) -> Optional[Dict[str, str]]:
        """Return the IBM Quantum account currently in use for the session.

        Returns:
            A dictionary with information about the account currently in the session.
        """
        hgps = self._get_hgps()
        active_account_dict = self._account.to_saved_format()
        active_account_dict.update({"instance": hgps[0].name})
        return active_account_dict

    def instances(self) -> List[str]:
        """Return the IBM Quantum instances list currently in use for the session.

        Returns:
            A list with instances currently in the session.
        """
        return [hgp.name for hgp in self._get_hgps()]

    @staticmethod
    def delete_account(name: Optional[str] = None) -> bool:
        """Delete a saved account from disk.

        Args:
            name: Name of the saved account to delete.

        Returns:
            True if the account was deleted.
            False if no account was found.
        """
        return AccountManager.delete(name=name)

    @staticmethod
    def save_account(
        token: Optional[str] = None,
        url: Optional[str] = None,
        instance: Optional[str] = None,
        name: Optional[str] = None,
        proxies: Optional[dict] = None,
        verify: Optional[bool] = None,
        overwrite: Optional[bool] = False,
    ) -> None:
        """Save the account to disk for future use.

        Args:
            token: IBM Quantum API token.
            url: The API URL.
                Defaults to https://auth.quantum-computing.ibm.com/api
            instance: The hub/group/project.
            name: Name of the account to save.
            proxies: Proxy configuration. Supported optional keys are
                ``urls`` (a dictionary mapping protocol or protocol and host to the URL of the proxy,
                documented at https://docs.python-requests.org/en/latest/api/#requests.Session.proxies),
                ``username_ntlm``, ``password_ntlm`` (username and password to enable NTLM user
                authentication)
            verify: Verify the server's TLS certificate.
            overwrite: ``True`` if the existing account is to be overwritten.
        """

        AccountManager.save(
            token=token,
            url=url,
            instance=instance,
            channel="ibm_quantum",
            name=name,
            proxies=ProxyConfiguration(**proxies) if proxies else None,
            verify=verify,
            overwrite=overwrite,
        )

    @staticmethod
    def saved_accounts(
        default: Optional[bool] = None,
        name: Optional[str] = None,
    ) -> dict:
        """List the accounts saved on disk.

        Args:
            default: If set to True, only default accounts are returned.
            name: If set, only accounts with the given name are returned.

        Returns:
            A dictionary with information about the accounts saved on disk.

        Raises:
            ValueError: If an invalid account is found on disk.
        """

        return dict(
            map(
                lambda kv: (kv[0], Account.to_saved_format(kv[1])),
                AccountManager.list(
                    default=default, channel="ibm_quantum", name=name
                ).items(),
            ),
        )

    def backends(
        self,
        name: Optional[str] = None,
        filters: Optional[Callable[[List[IBMBackend]], bool]] = None,
        min_num_qubits: Optional[int] = None,
        instance: Optional[str] = None,
        **kwargs: Any,
    ) -> List[IBMBackend]:
        """Return all backends accessible via this account, subject to optional filtering.

        Args:
            name: Backend name to filter by.
            filters: More complex filters, such as lambda functions.
                For example::

                    IBMProvider.backends(filters=lambda b: b.configuration().quantum_volume > 16)
            min_num_qubits: Minimum number of qubits the backend has to have.
            instance: The provider in the hub/group/project format.
            **kwargs: Simple filters that specify a ``True``/``False`` criteria in the
                backend configuration, backends status, or provider credentials.
                An example to get the operational backends with 5 qubits::

                    IBMProvider.backends(n_qubits=5, operational=True)

        Returns:
            The list of available backends that match the filter.
        """
        # pylint: disable=arguments-differ
        return self._backend.backends(
            name=name,
            filters=filters,
            min_num_qubits=min_num_qubits,
<<<<<<< HEAD
            input_allowed=input_allowed,
            instance=instance or self._account.instance,
=======
            instance=instance,
>>>>>>> f7f1db94
            **kwargs,
        )

    def jobs(
        self,
        limit: Optional[int] = 10,
        skip: int = 0,
        backend_name: Optional[str] = None,
        status: Optional[Literal["pending", "completed"]] = None,
        start_datetime: Optional[datetime] = None,
        end_datetime: Optional[datetime] = None,
        job_tags: Optional[List[str]] = None,
        descending: bool = True,
        instance: Optional[str] = None,
        legacy: bool = False,
    ) -> List[IBMJob]:
        """Return a list of jobs, subject to optional filtering.

        Retrieve jobs that match the given filters and paginate the results
        if desired. Note that the server has a limit for the number of jobs
        returned in a single call. As a result, this function might involve
        making several calls to the server.

        Args:
            limit: Number of jobs to retrieve. ``None`` means no limit. Note that the
                number of sub-jobs within a composite job count towards the limit.
            skip: Starting index for the job retrieval.
            backend_name: Name of the backend to retrieve jobs from.
            status: Filter jobs with either "pending" or "completed" status.
            start_datetime: Filter by the given start date, in local time. This is used to
                find jobs whose creation dates are after (greater than or equal to) this
                local date/time.
            end_datetime: Filter by the given end date, in local time. This is used to
                find jobs whose creation dates are before (less than or equal to) this
                local date/time.
            job_tags: Filter by tags assigned to jobs. Matched jobs are associated with all tags.
            descending: If ``True``, return the jobs in descending order of the job
                creation date (i.e. newest first) until the limit is reached.
            instance: The provider in the hub/group/project format.
            legacy: If ``True``, only retrieve jobs run from the deprecated ``qiskit-ibmq-provider``.
            Otherwise, only retrieve jobs run from ``qiskit-ibm-provider``.

        Returns:
            A list of ``IBMJob`` instances.

        """

        return self._backend.jobs(
            limit=limit,
            skip=skip,
            backend_name=backend_name,
            status=status,
            start_datetime=start_datetime,
            end_datetime=end_datetime,
            job_tags=job_tags,
            descending=descending,
<<<<<<< HEAD
            instance=instance or self._account.instance,
=======
            instance=instance,
            legacy=legacy,
>>>>>>> f7f1db94
        )

    def retrieve_job(self, job_id: str) -> IBMJob:
        """Return a single job.

        Args:
            job_id: The ID of the job to retrieve.

        Returns:
            The job with the given id.
        """
        return self._backend.retrieve_job(job_id=job_id)

    def get_backend(
        self,
        name: str = None,
        instance: Optional[str] = None,
        **kwargs: Any,
    ) -> Backend:
        """Return a single backend matching the specified filtering.

        Args:
            name (str): Name of the backend.
            instance: The provider in the hub/group/project format.
            **kwargs: Dict used for filtering.

        Returns:
            Backend: a backend matching the filtering.

        Raises:
            QiskitBackendNotFoundError: if no backend could be found or
                more than one backend matches the filtering criteria.
            IBMProviderValueError: If only one or two parameters from `hub`, `group`,
                `project` are specified.
        """
        # pylint: disable=arguments-differ
        backends = self.backends(name, instance=instance, **kwargs)
        if len(backends) > 1:
            raise QiskitBackendNotFoundError(
                "More than one backend matches the criteria"
            )
        if not backends:
            raise QiskitBackendNotFoundError("No backend matches the criteria")
        return backends[0]

    def __repr__(self) -> str:
        return "<{}>".format(self.__class__.__name__)<|MERGE_RESOLUTION|>--- conflicted
+++ resolved
@@ -548,12 +548,7 @@
             name=name,
             filters=filters,
             min_num_qubits=min_num_qubits,
-<<<<<<< HEAD
-            input_allowed=input_allowed,
             instance=instance or self._account.instance,
-=======
-            instance=instance,
->>>>>>> f7f1db94
             **kwargs,
         )
 
@@ -610,12 +605,8 @@
             end_datetime=end_datetime,
             job_tags=job_tags,
             descending=descending,
-<<<<<<< HEAD
             instance=instance or self._account.instance,
-=======
-            instance=instance,
             legacy=legacy,
->>>>>>> f7f1db94
         )
 
     def retrieve_job(self, job_id: str) -> IBMJob:
