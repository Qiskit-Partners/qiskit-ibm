--- conflicted
+++ resolved
@@ -65,15 +65,7 @@
                 color="#002d9c",
                 children=[
                     vue.ToolbarTitle(
-<<<<<<< HEAD
-                        children=[
-                            "{} @ ({}/{}/{})".format(
-                                backend.name, cred.hub, cred.group, cred.project
-                            )
-                        ],
-=======
                         children=["{} @ ({})".format(backend.name(), instance)],
->>>>>>> 3a291fa8
                         style_="color:white",
                     )
                 ],
