--- conflicted
+++ resolved
@@ -549,8 +549,4 @@
         Returns:
             The job deletion response
         """
-<<<<<<< HEAD
-        return self.account_api.job(job_id).delete()
-=======
-        self.base_api.job(job_id).delete()
->>>>>>> 609196fe
+        return self.base_api.job(job_id).delete()